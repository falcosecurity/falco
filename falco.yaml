--- conflicted
+++ resolved
@@ -166,8 +166,6 @@
 http_output:
   enabled: false
   url: http://some.url
-<<<<<<< HEAD
-=======
 
 # gRPC server configuration.
 # The gRPC server is secure by default (mutual TLS) so you need to generate certificates and update their paths here.
@@ -186,5 +184,4 @@
 # By default it is off.
 # By enabling this all the output events will be kept in memory until you read them with a gRPC client.
 grpc_output:
-  enabled: false
->>>>>>> aef06f1d
+  enabled: false