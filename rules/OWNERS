approvers:
  - mstemm
reviewers:
  - leodido
  - fntlnz
  - mfdii
  - kaizhe
<<<<<<< HEAD
  - mstemm
  - darryk10
=======
>>>>>>> 0cab9ba6
labels:
  - area/rules<|MERGE_RESOLUTION|>--- conflicted
+++ resolved
@@ -5,10 +5,6 @@
   - fntlnz
   - mfdii
   - kaizhe
-<<<<<<< HEAD
-  - mstemm
   - darryk10
-=======
->>>>>>> 0cab9ba6
 labels:
   - area/rules