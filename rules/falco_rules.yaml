#
# Copyright (C) 2020 The Falco Authors.
#
#
# Licensed under the Apache License, Version 2.0 (the "License");
# you may not use this file except in compliance with the License.
# You may obtain a copy of the License at
#
#     http://www.apache.org/licenses/LICENSE-2.0
#
# Unless required by applicable law or agreed to in writing, software
# distributed under the License is distributed on an "AS IS" BASIS,
# WITHOUT WARRANTIES OR CONDITIONS OF ANY KIND, either express or implied.
# See the License for the specific language governing permissions and
# limitations under the License.
#

# See xxx for details on falco engine and rules versioning. Currently,
# this specific rules file is compatible with engine version 0
# (e.g. falco releases <= 0.13.1), so we'll keep the
# required_engine_version lines commented out, so maintain
# compatibility with older falco releases. With the first incompatible
# change to this rules file, we'll uncomment this line and set it to
# the falco engine version in use at the time.
#
- required_engine_version: 7

# Currently disabled as read/write are ignored syscalls. The nearly
# similar open_write/open_read check for files being opened for
# reading/writing.
# - macro: write
#   condition: (syscall.type=write and fd.type in (file, directory))
# - macro: read
#   condition: (syscall.type=read and evt.dir=> and fd.type in (file, directory))

- macro: open_write
  condition: (evt.type=open or evt.type=openat) and evt.is_open_write=true and fd.typechar='f' and fd.num>=0

- macro: open_read
  condition: (evt.type=open or evt.type=openat) and evt.is_open_read=true and fd.typechar='f' and fd.num>=0

- macro: open_directory
  condition: (evt.type=open or evt.type=openat) and evt.is_open_read=true and fd.typechar='d' and fd.num>=0

- macro: never_true
  condition: (evt.num=0)

- macro: always_true
  condition: (evt.num>=0)

# In some cases, such as dropped system call events, information about
# the process name may be missing. For some rules that really depend
# on the identity of the process performing an action such as opening
# a file, etc., we require that the process name be known.
- macro: proc_name_exists
  condition: (proc.name!="<NA>")

- macro: rename
  condition: evt.type in (rename, renameat, renameat2)

- macro: mkdir
  condition: evt.type in (mkdir, mkdirat)

- macro: remove
  condition: evt.type in (rmdir, unlink, unlinkat)

- macro: modify
  condition: rename or remove

- macro: spawned_process
  condition: evt.type = execve and evt.dir=<

- macro: create_symlink
  condition: evt.type in (symlink, symlinkat) and evt.dir=<

- macro: chmod
  condition: (evt.type in (chmod, fchmod, fchmodat) and evt.dir=<)

# File categories
- macro: bin_dir
  condition: fd.directory in (/bin, /sbin, /usr/bin, /usr/sbin)

- macro: bin_dir_mkdir
  condition: >
     (evt.arg.path startswith /bin/ or
     evt.arg.path startswith /sbin/ or
     evt.arg.path startswith /usr/bin/ or
     evt.arg.path startswith /usr/sbin/)

- macro: bin_dir_rename
  condition: >
     (evt.arg.path startswith /bin/ or
     evt.arg.path startswith /sbin/ or
     evt.arg.path startswith /usr/bin/ or
     evt.arg.path startswith /usr/sbin/ or
     evt.arg.name startswith /bin/ or
     evt.arg.name startswith /sbin/ or
     evt.arg.name startswith /usr/bin/ or
     evt.arg.name startswith /usr/sbin/ or
     evt.arg.oldpath startswith /bin/ or
     evt.arg.oldpath startswith /sbin/ or
     evt.arg.oldpath startswith /usr/bin/ or
     evt.arg.oldpath startswith /usr/sbin/ or
     evt.arg.newpath startswith /bin/ or
     evt.arg.newpath startswith /sbin/ or
     evt.arg.newpath startswith /usr/bin/ or
     evt.arg.newpath startswith /usr/sbin/)

- macro: etc_dir
  condition: fd.name startswith /etc/

# This detects writes immediately below / or any write anywhere below /root
- macro: root_dir
  condition: (fd.directory=/ or fd.name startswith /root/)

- list: shell_binaries
  items: [ash, bash, csh, ksh, sh, tcsh, zsh, dash]

- list: ssh_binaries
  items: [
    sshd, sftp-server, ssh-agent,
    ssh, scp, sftp,
    ssh-keygen, ssh-keysign, ssh-keyscan, ssh-add
    ]

- list: shell_mgmt_binaries
  items: [add-shell, remove-shell]

- macro: shell_procs
  condition: proc.name in (shell_binaries)

- list: coreutils_binaries
  items: [
    truncate, sha1sum, numfmt, fmt, fold, uniq, cut, who,
    groups, csplit, sort, expand, printf, printenv, unlink, tee, chcon, stat,
    basename, split, nice, "yes", whoami, sha224sum, hostid, users, stdbuf,
    base64, unexpand, cksum, od, paste, nproc, pathchk, sha256sum, wc, test,
    comm, arch, du, factor, sha512sum, md5sum, tr, runcon, env, dirname,
    tsort, join, shuf, install, logname, pinky, nohup, expr, pr, tty, timeout,
    tail, "[", seq, sha384sum, nl, head, id, mkfifo, sum, dircolors, ptx, shred,
    tac, link, chroot, vdir, chown, touch, ls, dd, uname, "true", pwd, date,
    chgrp, chmod, mktemp, cat, mknod, sync, ln, "false", rm, mv, cp, echo,
    readlink, sleep, stty, mkdir, df, dir, rmdir, touch
    ]

# dpkg -L login | grep bin | xargs ls -ld | grep -v '^d' | awk '{print $9}' | xargs -L 1 basename | tr "\\n" ","
- list: login_binaries
  items: [
    login, systemd, '"(systemd)"', systemd-logind, su,
    nologin, faillog, lastlog, newgrp, sg
    ]

# dpkg -L passwd | grep bin | xargs ls -ld | grep -v '^d' | awk '{print $9}' | xargs -L 1 basename | tr "\\n" ","
- list: passwd_binaries
  items: [
    shadowconfig, grpck, pwunconv, grpconv, pwck,
    groupmod, vipw, pwconv, useradd, newusers, cppw, chpasswd, usermod,
    groupadd, groupdel, grpunconv, chgpasswd, userdel, chage, chsh,
    gpasswd, chfn, expiry, passwd, vigr, cpgr, adduser, addgroup, deluser, delgroup
    ]

# repoquery -l shadow-utils | grep bin | xargs ls -ld | grep -v '^d' |
#     awk '{print $9}' | xargs -L 1 basename | tr "\\n" ","
- list: shadowutils_binaries
  items: [
    chage, gpasswd, lastlog, newgrp, sg, adduser, deluser, chpasswd,
    groupadd, groupdel, addgroup, delgroup, groupmems, groupmod, grpck, grpconv, grpunconv,
    newusers, pwck, pwconv, pwunconv, useradd, userdel, usermod, vigr, vipw, unix_chkpwd
    ]

- list: sysdigcloud_binaries
  items: [setup-backend, dragent, sdchecks]

- list: docker_binaries
  items: [docker, dockerd, exe, docker-compose, docker-entrypoi, docker-runc-cur, docker-current, dockerd-current]

- list: k8s_binaries
  items: [hyperkube, skydns, kube2sky, exechealthz, weave-net, loopback, bridge, openshift-sdn, openshift]

- list: lxd_binaries
  items: [lxd, lxcfs]

- list: http_server_binaries
  items: [nginx, httpd, httpd-foregroun, lighttpd, apache, apache2]

- list: db_server_binaries
  items: [mysqld, postgres, sqlplus]

- list: mysql_mgmt_binaries
  items: [mysql_install_d, mysql_ssl_rsa_s]

- list: postgres_mgmt_binaries
  items: [pg_dumpall, pg_ctl, pg_lsclusters, pg_ctlcluster]

- list: db_mgmt_binaries
  items: [mysql_mgmt_binaries, postgres_mgmt_binaries]

- list: nosql_server_binaries
  items: [couchdb, memcached, redis-server, rabbitmq-server, mongod]

- list: gitlab_binaries
  items: [gitlab-shell, gitlab-mon, gitlab-runner-b, git]

- list: interpreted_binaries
  items: [lua, node, perl, perl5, perl6, php, python, python2, python3, ruby, tcl]

- macro: interpreted_procs
  condition: >
    (proc.name in (interpreted_binaries))

- macro: server_procs
  condition: proc.name in (http_server_binaries, db_server_binaries, docker_binaries, sshd)

# The explicit quotes are needed to avoid the - characters being
# interpreted by the filter expression.
- list: rpm_binaries
  items: [dnf, rpm, rpmkey, yum, '"75-system-updat"', rhsmcertd-worke, subscription-ma,
          repoquery, rpmkeys, rpmq, yum-cron, yum-config-mana, yum-debug-dump,
          abrt-action-sav, rpmdb_stat, microdnf, rhn_check, yumdb]

- list: openscap_rpm_binaries
  items: [probe_rpminfo, probe_rpmverify, probe_rpmverifyfile, probe_rpmverifypackage]

- macro: rpm_procs
  condition: (proc.name in (rpm_binaries, openscap_rpm_binaries) or proc.name in (salt-minion))

- list: deb_binaries
  items: [dpkg, dpkg-preconfigu, dpkg-reconfigur, dpkg-divert, apt, apt-get, aptitude,
    frontend, preinst, add-apt-reposit, apt-auto-remova, apt-key,
    apt-listchanges, unattended-upgr, apt-add-reposit, apt-config, apt-cache
    ]

# The truncated dpkg-preconfigu is intentional, process names are
# truncated at the sysdig level.
- list: package_mgmt_binaries
  items: [rpm_binaries, deb_binaries, update-alternat, gem, pip, pip3, sane-utils.post, alternatives, chef-client, apk, snapd]

- macro: package_mgmt_procs
  condition: proc.name in (package_mgmt_binaries)

- macro: package_mgmt_ancestor_procs
  condition: proc.pname in (package_mgmt_binaries) or
             proc.aname[2] in (package_mgmt_binaries) or
             proc.aname[3] in (package_mgmt_binaries) or
             proc.aname[4] in (package_mgmt_binaries)

- macro: coreos_write_ssh_dir
  condition: (proc.name=update-ssh-keys and fd.name startswith /home/core/.ssh)

- macro: run_by_package_mgmt_binaries
  condition: proc.aname in (package_mgmt_binaries, needrestart)

- list: ssl_mgmt_binaries
  items: [ca-certificates]

- list: dhcp_binaries
  items: [dhclient, dhclient-script, 11-dhclient]

# A canonical set of processes that run other programs with different
# privileges or as a different user.
- list: userexec_binaries
  items: [sudo, su, suexec, critical-stack, dzdo]

- list: known_setuid_binaries
  items: [
    sshd, dbus-daemon-lau, ping, ping6, critical-stack-, pmmcli,
    filemng, PassengerAgent, bwrap, osdetect, nginxmng, sw-engine-fpm,
    start-stop-daem
    ]

- list: user_mgmt_binaries
  items: [login_binaries, passwd_binaries, shadowutils_binaries]

- list: dev_creation_binaries
  items: [blkid, rename_device, update_engine, sgdisk]

- list: hids_binaries
  items: [aide, aide.wrapper, update-aide.con, logcheck, syslog-summary, osqueryd, ossec-syscheckd]

- list: vpn_binaries
  items: [openvpn]

- list: nomachine_binaries
  items: [nxexec, nxnode.bin, nxserver.bin, nxclient.bin]

- macro: system_procs
  condition: proc.name in (coreutils_binaries, user_mgmt_binaries)

- list: mail_binaries
  items: [
    sendmail, sendmail-msp, postfix, procmail, exim4,
    pickup, showq, mailq, dovecot, imap-login, imap,
    mailmng-core, pop3-login, dovecot-lda, pop3
    ]

- list: mail_config_binaries
  items: [
    update_conf, parse_mc, makemap_hash, newaliases, update_mk, update_tlsm4,
    update_db, update_mc, ssmtp.postinst, mailq, postalias, postfix.config.,
    postfix.config, postfix-script, postconf
    ]

- list: sensitive_file_names
  items: [/etc/shadow, /etc/sudoers, /etc/pam.conf, /etc/security/pwquality.conf]

- list: sensitive_directory_names
  items: [/, /etc, /etc/, /root, /root/]

- macro: sensitive_files
  condition: >
    fd.name startswith /etc and
    (fd.name in (sensitive_file_names)
     or fd.directory in (/etc/sudoers.d, /etc/pam.d))

# Indicates that the process is new. Currently detected using time
# since process was started, using a threshold of 5 seconds.
- macro: proc_is_new
  condition: proc.duration <= 5000000000

# Network
- macro: inbound
  condition: >
    (((evt.type in (accept,listen) and evt.dir=<) or
      (evt.type in (recvfrom,recvmsg) and evt.dir=< and
       fd.l4proto != tcp and fd.connected=false and fd.name_changed=true)) and
     (fd.typechar = 4 or fd.typechar = 6) and
     (fd.ip != "0.0.0.0" and fd.net != "127.0.0.0/8") and
     (evt.rawres >= 0 or evt.res = EINPROGRESS))

# RFC1918 addresses were assigned for private network usage
- list: rfc_1918_addresses
  items: ['"10.0.0.0/8"', '"172.16.0.0/12"', '"192.168.0.0/16"']

- macro: outbound
  condition: >
    (((evt.type = connect and evt.dir=<) or
      (evt.type in (sendto,sendmsg) and evt.dir=< and
       fd.l4proto != tcp and fd.connected=false and fd.name_changed=true)) and
     (fd.typechar = 4 or fd.typechar = 6) and
     (fd.ip != "0.0.0.0" and fd.net != "127.0.0.0/8" and not fd.snet in (rfc_1918_addresses)) and
     (evt.rawres >= 0 or evt.res = EINPROGRESS))

# Very similar to inbound/outbound, but combines the tests together
# for efficiency.
- macro: inbound_outbound
  condition: >
    ((((evt.type in (accept,listen,connect) and evt.dir=<)) or
     (fd.typechar = 4 or fd.typechar = 6)) and
     (fd.ip != "0.0.0.0" and fd.net != "127.0.0.0/8") and
     (evt.rawres >= 0 or evt.res = EINPROGRESS))

- macro: ssh_port
  condition: fd.sport=22

# In a local/user rules file, you could override this macro to
# enumerate the servers for which ssh connections are allowed. For
# example, you might have a ssh gateway host for which ssh connections
# are allowed.
#
# In the main falco rules file, there isn't any way to know the
# specific hosts for which ssh access is allowed, so this macro just
# repeats ssh_port, which effectively allows ssh from all hosts. In
# the overridden macro, the condition would look something like
# "fd.sip="a.b.c.d" or fd.sip="e.f.g.h" or ..."
- macro: allowed_ssh_hosts
  condition: ssh_port

- rule: Disallowed SSH Connection
  desc: Detect any new ssh connection to a host other than those in an allowed group of hosts
  condition: (inbound_outbound) and ssh_port and not allowed_ssh_hosts
  output: Disallowed SSH Connection (command=%proc.cmdline connection=%fd.name user=%user.name user_loginuid=%user.loginuid container_id=%container.id image=%container.image.repository)
  priority: NOTICE
  tags: [network, mitre_remote_service]

# These rules and supporting macros are more of an example for how to
# use the fd.*ip and fd.*ip.name fields to match connection
# information against ips, netmasks, and complete domain names.
#
# To use this rule, you should modify consider_all_outbound_conns and
# populate allowed_{source,destination}_{ipaddrs,networks,domains} with the
# values that make sense for your environment.
- macro: consider_all_outbound_conns
  condition: (never_true)

# Note that this can be either individual IPs or netmasks
- list: allowed_outbound_destination_ipaddrs
  items: ['"127.0.0.1"', '"8.8.8.8"']

- list: allowed_outbound_destination_networks
  items: ['"127.0.0.1/8"']

- list: allowed_outbound_destination_domains
  items: [google.com, www.yahoo.com]

- rule: Unexpected outbound connection destination
  desc: Detect any outbound connection to a destination outside of an allowed set of ips, networks, or domain names
  condition: >
    consider_all_outbound_conns and outbound and not
    ((fd.sip in (allowed_outbound_destination_ipaddrs)) or
     (fd.snet in (allowed_outbound_destination_networks)) or
     (fd.sip.name in (allowed_outbound_destination_domains)))
  output: Disallowed outbound connection destination (command=%proc.cmdline connection=%fd.name user=%user.name user_loginuid=%user.loginuid container_id=%container.id image=%container.image.repository)
  priority: NOTICE
  tags: [network]

- macro: consider_all_inbound_conns
  condition: (never_true)

- list: allowed_inbound_source_ipaddrs
  items: ['"127.0.0.1"']

- list: allowed_inbound_source_networks
  items: ['"127.0.0.1/8"', '"10.0.0.0/8"']

- list: allowed_inbound_source_domains
  items: [google.com]

- rule: Unexpected inbound connection source
  desc: Detect any inbound connection from a source outside of an allowed set of ips, networks, or domain names
  condition: >
    consider_all_inbound_conns and inbound and not
    ((fd.cip in (allowed_inbound_source_ipaddrs)) or
     (fd.cnet in (allowed_inbound_source_networks)) or
     (fd.cip.name in (allowed_inbound_source_domains)))
  output: Disallowed inbound connection source (command=%proc.cmdline connection=%fd.name user=%user.name user_loginuid=%user.loginuid container_id=%container.id image=%container.image.repository)
  priority: NOTICE
  tags: [network]

- list: bash_config_filenames
  items: [.bashrc, .bash_profile, .bash_history, .bash_login, .bash_logout, .inputrc, .profile]

- list: bash_config_files
  items: [/etc/profile, /etc/bashrc]

# Covers both csh and tcsh
- list: csh_config_filenames
  items: [.cshrc, .login, .logout, .history, .tcshrc, .cshdirs]

- list: csh_config_files
  items: [/etc/csh.cshrc, /etc/csh.login]

- list: zsh_config_filenames
  items: [.zshenv, .zprofile, .zshrc, .zlogin, .zlogout]

- list: shell_config_filenames
  items: [bash_config_filenames, csh_config_filenames, zsh_config_filenames]

- list: shell_config_files
  items: [bash_config_files, csh_config_files]

- list: shell_config_directories
  items: [/etc/zsh]

- rule: Modify Shell Configuration File
  desc: Detect attempt to modify shell configuration files
  condition: >
    open_write and
    (fd.filename in (shell_config_filenames) or
     fd.name in (shell_config_files) or
     fd.directory in (shell_config_directories))
    and not proc.name in (shell_binaries)
    and not exe_running_docker_save
  output: >
    a shell configuration file has been modified (user=%user.name user_loginuid=%user.loginuid command=%proc.cmdline pcmdline=%proc.pcmdline file=%fd.name container_id=%container.id image=%container.image.repository)
  priority:
    WARNING
  tags: [file, mitre_persistence]

# This rule is not enabled by default, as there are many legitimate
# readers of shell config files. If you want to enable it, modify the
# following macro.

- macro: consider_shell_config_reads
  condition: (never_true)

- rule: Read Shell Configuration File
  desc: Detect attempts to read shell configuration files by non-shell programs
  condition: >
    open_read and
    consider_shell_config_reads and
    (fd.filename in (shell_config_filenames) or
     fd.name in (shell_config_files) or
     fd.directory in (shell_config_directories)) and
    (not proc.name in (shell_binaries))
  output: >
    a shell configuration file was read by a non-shell program (user=%user.name user_loginuid=%user.loginuid command=%proc.cmdline file=%fd.name container_id=%container.id image=%container.image.repository)
  priority:
    WARNING
  tags: [file, mitre_discovery]

- macro: consider_all_cron_jobs
  condition: (never_true)

- macro: user_known_cron_jobs
  condition: (never_true)

- rule: Schedule Cron Jobs
  desc: Detect cron jobs scheduled
  condition: >
    ((open_write and fd.name startswith /etc/cron) or
     (spawned_process and proc.name = "crontab")) and
    consider_all_cron_jobs and
    not user_known_cron_jobs
  output: >
    Cron jobs were scheduled to run (user=%user.name user_loginuid=%user.loginuid command=%proc.cmdline
    file=%fd.name container_id=%container.id container_name=%container.name image=%container.image.repository:%container.image.tag)
  priority:
    NOTICE
  tags: [file, mitre_persistence]

# Use this to test whether the event occurred within a container.

# When displaying container information in the output field, use
# %container.info, without any leading term (file=%fd.name
# %container.info user=%user.name user_loginuid=%user.loginuid, and not file=%fd.name
# container=%container.info user=%user.name user_loginuid=%user.loginuid). The output will change
# based on the context and whether or not -pk/-pm/-pc was specified on
# the command line.
- macro: container
  condition: (container.id != host)

- macro: container_started
  condition: >
    ((evt.type = container or
     (evt.type=execve and evt.dir=< and proc.vpid=1)) and
     container.image.repository != incomplete)

- macro: interactive
  condition: >
    ((proc.aname=sshd and proc.name != sshd) or
    proc.name=systemd-logind or proc.name=login)

- list: cron_binaries
  items: [anacron, cron, crond, crontab]

# https://github.com/liske/needrestart
- list: needrestart_binaries
  items: [needrestart, 10-dpkg, 20-rpm, 30-pacman]

# Possible scripts run by sshkit
- list: sshkit_script_binaries
  items: [10_etc_sudoers., 10_passwd_group]

- list: plesk_binaries
  items: [sw-engine, sw-engine-fpm, sw-engine-kv, filemng, f2bmng]

# System users that should never log into a system. Consider adding your own
# service users (e.g. 'apache' or 'mysqld') here.
- macro: system_users
  condition: user.name in (bin, daemon, games, lp, mail, nobody, sshd, sync, uucp, www-data)

# These macros will be removed soon. Only keeping them to maintain
# compatiblity with some widely used rules files.
# Begin Deprecated
- macro: parent_ansible_running_python
  condition: (proc.pname in (python, pypy, python3) and proc.pcmdline contains ansible)

- macro: parent_bro_running_python
  condition: (proc.pname=python and proc.cmdline contains /usr/share/broctl)

- macro: parent_python_running_denyhosts
  condition: >
    (proc.cmdline startswith "denyhosts.py /usr/bin/denyhosts.py" or
     (proc.pname=python and
     (proc.pcmdline contains /usr/sbin/denyhosts or
      proc.pcmdline contains /usr/local/bin/denyhosts.py)))

- macro: parent_python_running_sdchecks
  condition: >
    (proc.pname in (python, python2.7) and
    (proc.pcmdline contains /opt/draios/bin/sdchecks))

- macro: python_running_sdchecks
  condition: >
    (proc.name in (python, python2.7) and
    (proc.cmdline contains /opt/draios/bin/sdchecks))

- macro: parent_linux_image_upgrade_script
  condition: proc.pname startswith linux-image-

- macro: parent_java_running_echo
  condition: (proc.pname=java and proc.cmdline startswith "sh -c echo")

- macro: parent_scripting_running_builds
  condition: >
    (proc.pname in (php,php5-fpm,php-fpm7.1,python,ruby,ruby2.3,ruby2.1,node,conda) and (
       proc.cmdline startswith "sh -c git" or
       proc.cmdline startswith "sh -c date" or
       proc.cmdline startswith "sh -c /usr/bin/g++" or
       proc.cmdline startswith "sh -c /usr/bin/gcc" or
       proc.cmdline startswith "sh -c gcc" or
       proc.cmdline startswith "sh -c if type gcc" or
       proc.cmdline startswith "sh -c cd '/var/www/edi/';LC_ALL=en_US.UTF-8 git" or
       proc.cmdline startswith "sh -c /var/www/edi/bin/sftp.sh" or
       proc.cmdline startswith "sh -c /usr/src/app/crxlsx/bin/linux/crxlsx" or
       proc.cmdline startswith "sh -c make parent" or
       proc.cmdline startswith "node /jenkins/tools" or
       proc.cmdline startswith "sh -c '/usr/bin/node'" or
       proc.cmdline startswith "sh -c stty -a |" or
       proc.pcmdline startswith "node /opt/nodejs/bin/yarn" or
       proc.pcmdline startswith "node /usr/local/bin/yarn" or
       proc.pcmdline startswith "node /root/.config/yarn" or
       proc.pcmdline startswith "node /opt/yarn/bin/yarn.js"))


- macro: httpd_writing_ssl_conf
  condition: >
    (proc.pname=run-httpd and
     (proc.cmdline startswith "sed -ri" or proc.cmdline startswith "sed -i") and
     (fd.name startswith /etc/httpd/conf.d/ or fd.name startswith /etc/httpd/conf))

- macro: userhelper_writing_etc_security
  condition: (proc.name=userhelper and fd.name startswith /etc/security)

- macro: parent_Xvfb_running_xkbcomp
  condition: (proc.pname=Xvfb and proc.cmdline startswith 'sh -c "/usr/bin/xkbcomp"')

- macro: parent_nginx_running_serf
  condition: (proc.pname=nginx and proc.cmdline startswith "sh -c serf")

- macro: parent_node_running_npm
  condition: (proc.pcmdline startswith "node /usr/local/bin/npm" or
              proc.pcmdline startswith "node /usr/local/nodejs/bin/npm" or
              proc.pcmdline startswith "node /opt/rh/rh-nodejs6/root/usr/bin/npm")

- macro: parent_java_running_sbt
  condition: (proc.pname=java and proc.pcmdline contains sbt-launch.jar)

- list: known_container_shell_spawn_cmdlines
  items: []

- list: known_shell_spawn_binaries
  items: []

## End Deprecated

- macro: ansible_running_python
  condition: (proc.name in (python, pypy, python3) and proc.cmdline contains ansible)

- macro: python_running_chef
  condition: (proc.name=python and (proc.cmdline contains yum-dump.py or proc.cmdline="python /usr/bin/chef-monitor.py"))

- macro: python_running_denyhosts
  condition: >
    (proc.name=python and
    (proc.cmdline contains /usr/sbin/denyhosts or
     proc.cmdline contains /usr/local/bin/denyhosts.py))

# Qualys seems to run a variety of shell subprocesses, at various
# levels. This checks at a few levels without the cost of a full
# proc.aname, which traverses the full parent heirarchy.
- macro: run_by_qualys
  condition: >
    (proc.pname=qualys-cloud-ag or
     proc.aname[2]=qualys-cloud-ag or
     proc.aname[3]=qualys-cloud-ag or
     proc.aname[4]=qualys-cloud-ag)

- macro: run_by_sumologic_securefiles
  condition: >
    ((proc.cmdline="usermod -a -G sumologic_collector" or
      proc.cmdline="groupadd sumologic_collector") and
     (proc.pname=secureFiles.sh and proc.aname[2]=java))

- macro: run_by_yum
  condition: ((proc.pname=sh and proc.aname[2]=yum) or
              (proc.aname[2]=sh and proc.aname[3]=yum))

- macro: run_by_ms_oms
  condition: >
    (proc.aname[3] startswith omsagent- or
     proc.aname[3] startswith scx-)

- macro: run_by_google_accounts_daemon
  condition: >
    (proc.aname[1] startswith google_accounts or
     proc.aname[2] startswith google_accounts or
     proc.aname[3] startswith google_accounts)

# Chef is similar.
- macro: run_by_chef
  condition: (proc.aname[2]=chef_command_wr or proc.aname[3]=chef_command_wr or
              proc.aname[2]=chef-client or proc.aname[3]=chef-client or
              proc.name=chef-client)

- macro: run_by_adclient
  condition: (proc.aname[2]=adclient or proc.aname[3]=adclient or proc.aname[4]=adclient)

- macro: run_by_centrify
  condition: (proc.aname[2]=centrify or proc.aname[3]=centrify or proc.aname[4]=centrify)

- macro: run_by_puppet
  condition: (proc.aname[2]=puppet or proc.aname[3]=puppet)

# Also handles running semi-indirectly via scl
- macro: run_by_foreman
  condition: >
    (user.name=foreman and
     ((proc.pname in (rake, ruby, scl) and proc.aname[5] in (tfm-rake,tfm-ruby)) or
     (proc.pname=scl and proc.aname[2] in (tfm-rake,tfm-ruby))))

- macro: java_running_sdjagent
  condition: proc.name=java and proc.cmdline contains sdjagent.jar

- macro: kubelet_running_loopback
  condition: (proc.pname=kubelet and proc.name=loopback)

- macro: python_mesos_marathon_scripting
  condition: (proc.pcmdline startswith "python3 /marathon-lb/marathon_lb.py")

- macro: splunk_running_forwarder
  condition: (proc.pname=splunkd and proc.cmdline startswith "sh -c /opt/splunkforwarder")

- macro: parent_supervise_running_multilog
  condition: (proc.name=multilog and proc.pname=supervise)

- macro: supervise_writing_status
  condition: (proc.name in (supervise,svc) and fd.name startswith "/etc/sb/")

- macro: pki_realm_writing_realms
  condition: (proc.cmdline startswith "bash /usr/local/lib/pki/pki-realm" and fd.name startswith /etc/pki/realms)

- macro: htpasswd_writing_passwd
  condition: (proc.name=htpasswd and fd.name=/etc/nginx/.htpasswd)

- macro: lvprogs_writing_conf
  condition: >
    (proc.name in (dmeventd,lvcreate,pvscan,lvs) and
     (fd.name startswith /etc/lvm/archive or
      fd.name startswith /etc/lvm/backup or
      fd.name startswith /etc/lvm/cache))

- macro: ovsdb_writing_openvswitch
  condition: (proc.name=ovsdb-server and fd.directory=/etc/openvswitch)

- macro: perl_running_plesk
  condition: (proc.cmdline startswith "perl /opt/psa/admin/bin/plesk_agent_manager" or
              proc.pcmdline startswith "perl /opt/psa/admin/bin/plesk_agent_manager")

- macro: perl_running_updmap
  condition: (proc.cmdline startswith "perl /usr/bin/updmap")

- macro: perl_running_centrifydc
  condition: (proc.cmdline startswith "perl /usr/share/centrifydc")

- macro: runuser_reading_pam
  condition: (proc.name=runuser and fd.directory=/etc/pam.d)

# CIS Linux Benchmark program
- macro: linux_bench_reading_etc_shadow
  condition: ((proc.aname[2]=linux-bench and
               proc.name in (awk,cut,grep)) and
              (fd.name=/etc/shadow or
               fd.directory=/etc/pam.d))

- macro: parent_ucf_writing_conf
  condition: (proc.pname=ucf and proc.aname[2]=frontend)

- macro: consul_template_writing_conf
  condition: >
    ((proc.name=consul-template and fd.name startswith /etc/haproxy) or
     (proc.name=reload.sh and proc.aname[2]=consul-template and fd.name startswith /etc/ssl))

- macro: countly_writing_nginx_conf
  condition: (proc.cmdline startswith "nodejs /opt/countly/bin" and fd.name startswith /etc/nginx)

- list: ms_oms_binaries
  items: [omi.postinst, omsconfig.posti, scx.postinst, omsadmin.sh, omiagent]

- macro: ms_oms_writing_conf
  condition: >
    ((proc.name in (omiagent,omsagent,in_heartbeat_r*,omsadmin.sh,PerformInventor,dsc_host)
       or proc.pname in (ms_oms_binaries)
       or proc.aname[2] in (ms_oms_binaries))
     and (fd.name startswith /etc/opt/omi or fd.name startswith /etc/opt/microsoft/omsagent))

- macro: ms_scx_writing_conf
  condition: (proc.name in (GetLinuxOS.sh) and fd.name startswith /etc/opt/microsoft/scx)

- macro: azure_scripts_writing_conf
  condition: (proc.pname startswith "bash /var/lib/waagent/" and fd.name startswith /etc/azure)

- macro: azure_networkwatcher_writing_conf
  condition: (proc.name in (NetworkWatcherA) and fd.name=/etc/init.d/AzureNetworkWatcherAgent)

- macro: couchdb_writing_conf
  condition: (proc.name=beam.smp and proc.cmdline contains couchdb and fd.name startswith /etc/couchdb)

- macro: update_texmf_writing_conf
  condition: (proc.name=update-texmf and fd.name startswith /etc/texmf)

- macro: slapadd_writing_conf
  condition: (proc.name=slapadd and fd.name startswith /etc/ldap)

- macro: openldap_writing_conf
  condition: (proc.pname=run-openldap.sh and fd.name startswith /etc/openldap)

- macro: ucpagent_writing_conf
  condition: (proc.name=apiserver and container.image.repository=docker/ucp-agent and fd.name=/etc/authorization_config.cfg)

- macro: iscsi_writing_conf
  condition: (proc.name=iscsiadm and fd.name startswith /etc/iscsi)

- macro: istio_writing_conf
  condition: (proc.name=pilot-agent and fd.name startswith /etc/istio)

- macro: symantec_writing_conf
  condition: >
    ((proc.name=symcfgd and fd.name startswith /etc/symantec) or
     (proc.name=navdefutil and fd.name=/etc/symc-defutils.conf))

- macro: liveupdate_writing_conf
  condition: (proc.cmdline startswith "java LiveUpdate" and fd.name in (/etc/liveupdate.conf, /etc/Product.Catalog.JavaLiveUpdate))

- macro: rancher_agent
  condition: (proc.name=agent and container.image.repository contains "rancher/agent")

- macro: rancher_network_manager
  condition: (proc.name=rancher-bridge and container.image.repository contains "rancher/network-manager")

- macro: sosreport_writing_files
  condition: >
    (proc.name=urlgrabber-ext- and proc.aname[3]=sosreport and
     (fd.name startswith /etc/pkt/nssdb or fd.name startswith /etc/pki/nssdb))

- macro: pkgmgmt_progs_writing_pki
  condition: >
    (proc.name=urlgrabber-ext- and proc.pname in (yum, yum-cron, repoquery) and
     (fd.name startswith /etc/pkt/nssdb or fd.name startswith /etc/pki/nssdb))

- macro: update_ca_trust_writing_pki
  condition: (proc.pname=update-ca-trust and proc.name=trust and fd.name startswith /etc/pki)

- macro: brandbot_writing_os_release
  condition: proc.name=brandbot and fd.name=/etc/os-release

- macro: selinux_writing_conf
  condition: (proc.name in (semodule,genhomedircon,sefcontext_comp) and fd.name startswith /etc/selinux)

- list: veritas_binaries
  items: [vxconfigd, sfcache, vxclustadm, vxdctl, vxprint, vxdmpadm, vxdisk, vxdg, vxassist, vxtune]

- macro: veritas_driver_script
  condition: (proc.cmdline startswith "perl /opt/VRTSsfmh/bin/mh_driver.pl")

- macro: veritas_progs
  condition: (proc.name in (veritas_binaries) or veritas_driver_script)

- macro: veritas_writing_config
  condition: (veritas_progs and (fd.name startswith /etc/vx or fd.name startswith /etc/opt/VRTS or fd.name startswith /etc/vom))

- macro: nginx_writing_conf
  condition: (proc.name in (nginx,nginx-ingress-c,nginx-ingress) and (fd.name startswith /etc/nginx or fd.name startswith /etc/ingress-controller))

- macro: nginx_writing_certs
  condition: >
    (((proc.name=openssl and proc.pname=nginx-launch.sh) or proc.name=nginx-launch.sh) and fd.name startswith /etc/nginx/certs)

- macro: chef_client_writing_conf
  condition: (proc.pcmdline startswith "chef-client /opt/gitlab" and fd.name startswith /etc/gitlab)

- macro: centrify_writing_krb
  condition: (proc.name in (adjoin,addns) and fd.name startswith /etc/krb5)

- macro: cockpit_writing_conf
  condition: >
    ((proc.pname=cockpit-kube-la or proc.aname[2]=cockpit-kube-la)
     and fd.name startswith /etc/cockpit)

- macro: ipsec_writing_conf
  condition: (proc.name=start-ipsec.sh and fd.directory=/etc/ipsec)

- macro: exe_running_docker_save
  condition: >
    proc.name = "exe"
    and (proc.cmdline contains "/var/lib/docker"
    or proc.cmdline contains "/var/run/docker")
    and proc.pname in (dockerd, docker, dockerd-current, docker-current)

# Ideally we'd have a length check here as well but sysdig
# filterchecks don't have operators like len()
- macro: sed_temporary_file
  condition: (proc.name=sed and fd.name startswith "/etc/sed")

- macro: python_running_get_pip
  condition: (proc.cmdline startswith "python get-pip.py")

- macro: python_running_ms_oms
  condition: (proc.cmdline startswith "python /var/lib/waagent/")

- macro: gugent_writing_guestagent_log
  condition: (proc.name=gugent and fd.name=GuestAgent.log)

- macro: dse_writing_tmp
  condition: (proc.name=dse-entrypoint and fd.name=/root/tmp__)

- macro: zap_writing_state
  condition: (proc.name=java and proc.cmdline contains "jar /zap" and fd.name startswith /root/.ZAP)

- macro: airflow_writing_state
  condition: (proc.name=airflow and fd.name startswith /root/airflow)

- macro: rpm_writing_root_rpmdb
  condition: (proc.name=rpm and fd.directory=/root/.rpmdb)

- macro: maven_writing_groovy
  condition: (proc.name=java and proc.cmdline contains "classpath /usr/local/apache-maven" and fd.name startswith /root/.groovy)

- macro: chef_writing_conf
  condition: (proc.name=chef-client and fd.name startswith /root/.chef)

- macro: kubectl_writing_state
  condition: (proc.name in (kubectl,oc) and fd.name startswith /root/.kube)

- macro: java_running_cassandra
  condition: (proc.name=java and proc.cmdline contains "cassandra.jar")

- macro: cassandra_writing_state
  condition: (java_running_cassandra and fd.directory=/root/.cassandra)

# Istio
- macro: galley_writing_state
  condition: (proc.name=galley and fd.name in (known_istio_files))

- list: known_istio_files
  items: [/healthready, /healthliveness]

- macro: calico_writing_state
  condition: (proc.name=kube-controller and fd.name startswith /status.json and k8s.pod.name startswith calico)

- macro: calico_writing_envvars
  condition: (proc.name=start_runit and fd.name startswith "/etc/envvars" and container.image.repository endswith "calico/node")

- list: repository_files
  items: [sources.list]

- list: repository_directories
  items: [/etc/apt/sources.list.d, /etc/yum.repos.d, /etc/apt]

- macro: access_repositories
  condition: (fd.directory in (repository_directories) or
              (fd.name pmatch (repository_directories) and
               fd.filename in (repository_files)))

- macro: modify_repositories
  condition: (evt.arg.newpath pmatch (repository_directories))

- macro: user_known_update_package_registry
  condition: (never_true)

- rule: Update Package Repository
  desc: Detect package repositories get updated
  condition: >
    ((open_write and access_repositories) or (modify and modify_repositories))
    and not package_mgmt_procs
    and not package_mgmt_ancestor_procs
    and not exe_running_docker_save
    and not user_known_update_package_registry
  output: >
    Repository files get updated (user=%user.name user_loginuid=%user.loginuid command=%proc.cmdline pcmdline=%proc.pcmdline file=%fd.name newpath=%evt.arg.newpath container_id=%container.id image=%container.image.repository)
  priority:
    NOTICE
  tags: [filesystem, mitre_persistence]

# Users should overwrite this macro to specify conditions under which a
# write under the binary dir is ignored. For example, it may be okay to
# install a binary in the context of a ci/cd build.
- macro: user_known_write_below_binary_dir_activities
  condition: (never_true)

- rule: Write below binary dir
  desc: an attempt to write to any file below a set of binary directories
  condition: >
    bin_dir and evt.dir = < and open_write
    and not package_mgmt_procs
    and not exe_running_docker_save
    and not python_running_get_pip
    and not python_running_ms_oms
    and not user_known_write_below_binary_dir_activities
  output: >
    File below a known binary directory opened for writing (user=%user.name user_loginuid=%user.loginuid
    command=%proc.cmdline file=%fd.name parent=%proc.pname pcmdline=%proc.pcmdline gparent=%proc.aname[2] container_id=%container.id image=%container.image.repository)
  priority: ERROR
  tags: [filesystem, mitre_persistence]

# If you'd like to generally monitor a wider set of directories on top
# of the ones covered by the rule Write below binary dir, you can use
# the following rule and lists.

- list: monitored_directories
  items: [/boot, /lib, /lib64, /usr/lib, /usr/local/lib, /usr/local/sbin, /usr/local/bin, /root/.ssh, /etc/cardserver]

# Until https://github.com/draios/sysdig/pull/1153, which fixes
# https://github.com/draios/sysdig/issues/1152, is widely available,
# we can't use glob operators to match pathnames. Until then, we do a
# looser check to match ssh directories.
# When fixed, we will use "fd.name glob '/home/*/.ssh/*'"
- macro: user_ssh_directory
  condition: (fd.name startswith '/home' and fd.name contains '.ssh')

# google_accounts_(daemon)
- macro: google_accounts_daemon_writing_ssh
  condition: (proc.name=google_accounts and user_ssh_directory)

- macro: cloud_init_writing_ssh
  condition: (proc.name=cloud-init and user_ssh_directory)

- macro: mkinitramfs_writing_boot
  condition: (proc.pname in (mkinitramfs, update-initramf) and fd.directory=/boot)

- macro: monitored_dir
  condition: >
    (fd.directory in (monitored_directories)
     or user_ssh_directory)
    and not mkinitramfs_writing_boot

# Add conditions to this macro (probably in a separate file,
# overwriting this macro) to allow for specific combinations of
# programs writing below monitored directories.
#
# Its default value is an expression that always is false, which
# becomes true when the "not ..." in the rule is applied.
- macro: user_known_write_monitored_dir_conditions
  condition: (never_true)

- rule: Write below monitored dir
  desc: an attempt to write to any file below a set of binary directories
  condition: >
    evt.dir = < and open_write and monitored_dir
    and not package_mgmt_procs
    and not coreos_write_ssh_dir
    and not exe_running_docker_save
    and not python_running_get_pip
    and not python_running_ms_oms
    and not google_accounts_daemon_writing_ssh
    and not cloud_init_writing_ssh
    and not user_known_write_monitored_dir_conditions
  output: >
    File below a monitored directory opened for writing (user=%user.name user_loginuid=%user.loginuid
    command=%proc.cmdline file=%fd.name parent=%proc.pname pcmdline=%proc.pcmdline gparent=%proc.aname[2] container_id=%container.id image=%container.image.repository)
  priority: ERROR
  tags: [filesystem, mitre_persistence]

# This rule is disabled by default as many system management tools
# like ansible, etc can read these files/paths. Enable it using this macro.

- macro: consider_ssh_reads
  condition: (never_true)

- macro: user_known_read_ssh_information_activities
  condition: (never_true)

- rule: Read ssh information
  desc: Any attempt to read files below ssh directories by non-ssh programs
  condition: >
    ((open_read or open_directory) and
     consider_ssh_reads and
     (user_ssh_directory or fd.name startswith /root/.ssh) and
     not user_known_read_ssh_information_activities and
     not proc.name in (ssh_binaries))
  output: >
    ssh-related file/directory read by non-ssh program (user=%user.name user_loginuid=%user.loginuid
    command=%proc.cmdline file=%fd.name parent=%proc.pname pcmdline=%proc.pcmdline container_id=%container.id image=%container.image.repository)
  priority: ERROR
  tags: [filesystem, mitre_discovery]

- list: safe_etc_dirs
  items: [/etc/cassandra, /etc/ssl/certs/java, /etc/logstash, /etc/nginx/conf.d, /etc/container_environment, /etc/hrmconfig, /etc/fluent/configs.d]

- macro: fluentd_writing_conf_files
  condition: (proc.name=start-fluentd and fd.name in (/etc/fluent/fluent.conf, /etc/td-agent/td-agent.conf))

- macro: qualys_writing_conf_files
  condition: (proc.name=qualys-cloud-ag and fd.name=/etc/qualys/cloud-agent/qagent-log.conf)

- macro: git_writing_nssdb
  condition: (proc.name=git-remote-http and fd.directory=/etc/pki/nssdb)

- macro: plesk_writing_keys
  condition: (proc.name in (plesk_binaries) and fd.name startswith /etc/sw/keys)

- macro: plesk_install_writing_apache_conf
  condition: (proc.cmdline startswith "bash -hB /usr/lib/plesk-9.0/services/webserver.apache configure"
              and fd.name="/etc/apache2/apache2.conf.tmp")

- macro: plesk_running_mktemp
  condition: (proc.name=mktemp and proc.aname[3] in (plesk_binaries))

- macro: networkmanager_writing_resolv_conf
  condition: proc.aname[2]=nm-dispatcher and fd.name=/etc/resolv.conf

- macro: add_shell_writing_shells_tmp
  condition: (proc.name=add-shell and fd.name=/etc/shells.tmp)

- macro: duply_writing_exclude_files
  condition: (proc.name=touch and proc.pcmdline startswith "bash /usr/bin/duply" and fd.name startswith "/etc/duply")

- macro: xmlcatalog_writing_files
  condition: (proc.name=update-xmlcatal and fd.directory=/etc/xml)

- macro: datadog_writing_conf
  condition: ((proc.cmdline startswith "python /opt/datadog-agent" or
               proc.cmdline startswith "entrypoint.sh /entrypoint.sh datadog start" or
               proc.cmdline startswith "agent.py /opt/datadog-agent")
              and fd.name startswith "/etc/dd-agent")

- macro: rancher_writing_conf
  condition: ((proc.name in (healthcheck, lb-controller, rancher-dns)) and
              (container.image.repository contains "rancher/healthcheck" or
               container.image.repository contains "rancher/lb-service-haproxy" or
               container.image.repository contains "rancher/dns") and
              (fd.name startswith "/etc/haproxy" or fd.name startswith "/etc/rancher-dns"))

- macro: rancher_writing_root
  condition: (proc.name=rancher-metadat and
              (container.image.repository contains "rancher/metadata" or container.image.repository contains "rancher/lb-service-haproxy") and
              fd.name startswith "/answers.json")

- macro: checkpoint_writing_state
  condition: (proc.name=checkpoint and
              container.image.repository contains "coreos/pod-checkpointer" and
              fd.name startswith "/etc/kubernetes")

- macro: jboss_in_container_writing_passwd
  condition: >
    ((proc.cmdline="run-java.sh /opt/jboss/container/java/run/run-java.sh"
      or proc.cmdline="run-java.sh /opt/run-java/run-java.sh")
     and container
     and fd.name=/etc/passwd)

- macro: curl_writing_pki_db
  condition: (proc.name=curl and fd.directory=/etc/pki/nssdb)

- macro: haproxy_writing_conf
  condition: ((proc.name in (update-haproxy-,haproxy_reload.) or proc.pname in (update-haproxy-,haproxy_reload,haproxy_reload.))
               and (fd.name=/etc/openvpn/client.map or fd.name startswith /etc/haproxy))

- macro: java_writing_conf
  condition: (proc.name=java and fd.name=/etc/.java/.systemPrefs/.system.lock)

- macro: rabbitmq_writing_conf
  condition: (proc.name=rabbitmq-server and fd.directory=/etc/rabbitmq)

- macro: rook_writing_conf
  condition: (proc.name=toolbox.sh and container.image.repository=rook/toolbox
              and fd.directory=/etc/ceph)

- macro: httpd_writing_conf_logs
  condition: (proc.name=httpd and fd.name startswith /etc/httpd/)

- macro: mysql_writing_conf
  condition: >
    ((proc.name in (start-mysql.sh, run-mysqld) or proc.pname=start-mysql.sh) and
     (fd.name startswith /etc/mysql or fd.directory=/etc/my.cnf.d))

- macro: redis_writing_conf
  condition: >
    (proc.name in (run-redis, redis-launcher.) and (fd.name=/etc/redis.conf or fd.name startswith /etc/redis))

- macro: openvpn_writing_conf
  condition: (proc.name in (openvpn,openvpn-entrypo) and fd.name startswith /etc/openvpn)

- macro: php_handlers_writing_conf
  condition: (proc.name=php_handlers_co and fd.name=/etc/psa/php_versions.json)

- macro: sed_writing_temp_file
  condition: >
    ((proc.aname[3]=cron_start.sh and fd.name startswith /etc/security/sed) or
     (proc.name=sed and (fd.name startswith /etc/apt/sources.list.d/sed or
                         fd.name startswith /etc/apt/sed or
                         fd.name startswith /etc/apt/apt.conf.d/sed)))

- macro: cron_start_writing_pam_env
  condition: (proc.cmdline="bash /usr/sbin/start-cron" and fd.name=/etc/security/pam_env.conf)

# In some cases dpkg-reconfigur runs commands that modify /etc. Not
# putting the full set of package management programs yet.
- macro: dpkg_scripting
  condition: (proc.aname[2] in (dpkg-reconfigur, dpkg-preconfigu))

- macro: ufw_writing_conf
  condition: (proc.name=ufw and fd.directory=/etc/ufw)

- macro: calico_writing_conf
  condition: >
    (((proc.name = calico-node) or
      (container.image.repository=gcr.io/projectcalico-org/node and proc.name in (start_runit, cp)) or
      (container.image.repository=gcr.io/projectcalico-org/cni and proc.name=sed))
     and fd.name startswith /etc/calico)

- macro: prometheus_conf_writing_conf
  condition: (proc.name=prometheus-conf and fd.name startswith /etc/prometheus/config_out)

- macro: openshift_writing_conf
  condition: (proc.name=oc and fd.name startswith /etc/origin/node)

- macro: keepalived_writing_conf
  condition: (proc.name=keepalived and fd.name=/etc/keepalived/keepalived.conf)

- macro: etcd_manager_updating_dns
  condition: (container and proc.name=etcd-manager and fd.name=/etc/hosts)

- macro: automount_using_mtab
  condition: (proc.pname = automount and fd.name startswith /etc/mtab)

- macro: mcafee_writing_cma_d
  condition: (proc.name=macompatsvc and fd.directory=/etc/cma.d)

- macro: avinetworks_supervisor_writing_ssh
  condition: >
    (proc.cmdline="se_supervisor.p /opt/avi/scripts/se_supervisor.py -d" and
      (fd.name startswith /etc/ssh/known_host_ or
       fd.name startswith /etc/ssh/ssh_monitor_config_ or
       fd.name startswith /etc/ssh/ssh_config_))

# Add conditions to this macro (probably in a separate file,
# overwriting this macro) to allow for specific combinations of
# programs writing below specific directories below
# /etc. fluentd_writing_conf_files is a good example to follow, as it
# specifies both the program doing the writing as well as the specific
# files it is allowed to modify.
#
# In this file, it just takes one of the programs in the base macro
# and repeats it.

- macro: user_known_write_etc_conditions
  condition: proc.name=confd

# This is a placeholder for user to extend the whitelist for write below etc rule
- macro: user_known_write_below_etc_activities
  condition: (never_true)

- macro: write_etc_common
  condition: >
    etc_dir and evt.dir = < and open_write
    and proc_name_exists
    and not proc.name in (passwd_binaries, shadowutils_binaries, sysdigcloud_binaries,
                          package_mgmt_binaries, ssl_mgmt_binaries, dhcp_binaries,
                          dev_creation_binaries, shell_mgmt_binaries,
                          mail_config_binaries,
                          sshkit_script_binaries,
                          ldconfig.real, ldconfig, confd, gpg, insserv,
                          apparmor_parser, update-mime, tzdata.config, tzdata.postinst,
                          systemd, systemd-machine, systemd-sysuser,
                          debconf-show, rollerd, bind9.postinst, sv,
                          gen_resolvconf., update-ca-certi, certbot, runsv,
                          qualys-cloud-ag, locales.postins, nomachine_binaries,
                          adclient, certutil, crlutil, pam-auth-update, parallels_insta,
                          openshift-launc, update-rc.d, puppet)
    and not (container and proc.cmdline in ("cp /run/secrets/kubernetes.io/serviceaccount/ca.crt /etc/pki/ca-trust/source/anchors/openshift-ca.crt"))
    and not proc.pname in (sysdigcloud_binaries, mail_config_binaries, hddtemp.postins, sshkit_script_binaries, locales.postins, deb_binaries, dhcp_binaries)
    and not fd.name pmatch (safe_etc_dirs)
    and not fd.name in (/etc/container_environment.sh, /etc/container_environment.json, /etc/motd, /etc/motd.svc)
    and not sed_temporary_file
    and not exe_running_docker_save
    and not ansible_running_python
    and not python_running_denyhosts
    and not fluentd_writing_conf_files
    and not user_known_write_etc_conditions
    and not run_by_centrify
    and not run_by_adclient
    and not qualys_writing_conf_files
    and not git_writing_nssdb
    and not plesk_writing_keys
    and not plesk_install_writing_apache_conf
    and not plesk_running_mktemp
    and not networkmanager_writing_resolv_conf
    and not run_by_chef
    and not add_shell_writing_shells_tmp
    and not duply_writing_exclude_files
    and not xmlcatalog_writing_files
    and not parent_supervise_running_multilog
    and not supervise_writing_status
    and not pki_realm_writing_realms
    and not htpasswd_writing_passwd
    and not lvprogs_writing_conf
    and not ovsdb_writing_openvswitch
    and not datadog_writing_conf
    and not curl_writing_pki_db
    and not haproxy_writing_conf
    and not java_writing_conf
    and not dpkg_scripting
    and not parent_ucf_writing_conf
    and not rabbitmq_writing_conf
    and not rook_writing_conf
    and not php_handlers_writing_conf
    and not sed_writing_temp_file
    and not cron_start_writing_pam_env
    and not httpd_writing_conf_logs
    and not mysql_writing_conf
    and not openvpn_writing_conf
    and not consul_template_writing_conf
    and not countly_writing_nginx_conf
    and not ms_oms_writing_conf
    and not ms_scx_writing_conf
    and not azure_scripts_writing_conf
    and not azure_networkwatcher_writing_conf
    and not couchdb_writing_conf
    and not update_texmf_writing_conf
    and not slapadd_writing_conf
    and not symantec_writing_conf
    and not liveupdate_writing_conf
    and not sosreport_writing_files
    and not selinux_writing_conf
    and not veritas_writing_config
    and not nginx_writing_conf
    and not nginx_writing_certs
    and not chef_client_writing_conf
    and not centrify_writing_krb
    and not cockpit_writing_conf
    and not ipsec_writing_conf
    and not httpd_writing_ssl_conf
    and not userhelper_writing_etc_security
    and not pkgmgmt_progs_writing_pki
    and not update_ca_trust_writing_pki
    and not brandbot_writing_os_release
    and not redis_writing_conf
    and not openldap_writing_conf
    and not ucpagent_writing_conf
    and not iscsi_writing_conf
    and not istio_writing_conf
    and not ufw_writing_conf
    and not calico_writing_conf
    and not calico_writing_envvars
    and not prometheus_conf_writing_conf
    and not openshift_writing_conf
    and not keepalived_writing_conf
    and not rancher_writing_conf
    and not checkpoint_writing_state
    and not jboss_in_container_writing_passwd
    and not etcd_manager_updating_dns
    and not user_known_write_below_etc_activities
    and not automount_using_mtab
    and not mcafee_writing_cma_d
    and not avinetworks_supervisor_writing_ssh

- rule: Write below etc
  desc: an attempt to write to any file below /etc
  condition: write_etc_common
  output: "File below /etc opened for writing (user=%user.name user_loginuid=%user.loginuid command=%proc.cmdline parent=%proc.pname pcmdline=%proc.pcmdline file=%fd.name program=%proc.name gparent=%proc.aname[2] ggparent=%proc.aname[3] gggparent=%proc.aname[4] container_id=%container.id image=%container.image.repository)"
  priority: ERROR
  tags: [filesystem, mitre_persistence]

- list: known_root_files
  items: [/root/.monit.state, /root/.auth_tokens, /root/.bash_history, /root/.ash_history, /root/.aws/credentials,
          /root/.viminfo.tmp, /root/.lesshst, /root/.bzr.log, /root/.gitconfig.lock, /root/.babel.json, /root/.localstack,
          /root/.node_repl_history, /root/.mongorc.js, /root/.dbshell, /root/.augeas/history, /root/.rnd, /root/.wget-hsts, /health, /exec.fifo]

- list: known_root_directories
  items: [/root/.oracle_jre_usage, /root/.ssh, /root/.subversion, /root/.nami]

- macro: known_root_conditions
  condition: (fd.name startswith /root/orcexec.
              or fd.name startswith /root/.m2
              or fd.name startswith /root/.npm
              or fd.name startswith /root/.pki
              or fd.name startswith /root/.ivy2
              or fd.name startswith /root/.config/Cypress
              or fd.name startswith /root/.config/pulse
              or fd.name startswith /root/.config/configstore
              or fd.name startswith /root/jenkins/workspace
              or fd.name startswith /root/.jenkins
              or fd.name startswith /root/.cache
              or fd.name startswith /root/.sbt
              or fd.name startswith /root/.java
              or fd.name startswith /root/.glide
              or fd.name startswith /root/.sonar
              or fd.name startswith /root/.v8flag
              or fd.name startswith /root/infaagent
              or fd.name startswith /root/.local/lib/python
              or fd.name startswith /root/.pm2
              or fd.name startswith /root/.gnupg
              or fd.name startswith /root/.pgpass
              or fd.name startswith /root/.theano
              or fd.name startswith /root/.gradle
              or fd.name startswith /root/.android
              or fd.name startswith /root/.ansible
              or fd.name startswith /root/.crashlytics
              or fd.name startswith /root/.dbus
              or fd.name startswith /root/.composer
              or fd.name startswith /root/.gconf
              or fd.name startswith /root/.nv
              or fd.name startswith /root/.local/share/jupyter
              or fd.name startswith /root/oradiag_root
              or fd.name startswith /root/workspace
              or fd.name startswith /root/jvm
              or fd.name startswith /root/.node-gyp)

# Add conditions to this macro (probably in a separate file,
# overwriting this macro) to allow for specific combinations of
# programs writing below specific directories below
# / or /root.
#
# In this file, it just takes one of the condition in the base macro
# and repeats it.
- macro: user_known_write_root_conditions
  condition: fd.name=/root/.bash_history

# This is a placeholder for user to extend the whitelist for write below root rule
- macro: user_known_write_below_root_activities
  condition: (never_true)

- macro: runc_writing_exec_fifo
  condition: (proc.cmdline="runc:[1:CHILD] init" and fd.name=/exec.fifo)

- macro: runc_writing_var_lib_docker
  condition: (proc.cmdline="runc:[1:CHILD] init" and evt.arg.filename startswith /var/lib/docker)

- macro: mysqlsh_writing_state
  condition: (proc.name=mysqlsh and fd.directory=/root/.mysqlsh)

- rule: Write below root
  desc: an attempt to write to any file directly below / or /root
  condition: >
    root_dir and evt.dir = < and open_write
    and proc_name_exists
    and not fd.name in (known_root_files)
    and not fd.directory pmatch (known_root_directories)
    and not exe_running_docker_save
    and not gugent_writing_guestagent_log
    and not dse_writing_tmp
    and not zap_writing_state
    and not airflow_writing_state
    and not rpm_writing_root_rpmdb
    and not maven_writing_groovy
    and not chef_writing_conf
    and not kubectl_writing_state
    and not cassandra_writing_state
    and not galley_writing_state
    and not calico_writing_state
    and not rancher_writing_root
    and not runc_writing_exec_fifo
    and not mysqlsh_writing_state
    and not known_root_conditions
    and not user_known_write_root_conditions
    and not user_known_write_below_root_activities
  output: "File below / or /root opened for writing (user=%user.name user_loginuid=%user.loginuid command=%proc.cmdline parent=%proc.pname file=%fd.name program=%proc.name container_id=%container.id image=%container.image.repository)"
  priority: ERROR
  tags: [filesystem, mitre_persistence]

- macro: cmp_cp_by_passwd
  condition: proc.name in (cmp, cp) and proc.pname in (passwd, run-parts)

- macro: user_known_read_sensitive_files_activities
  condition: (never_true)

- rule: Read sensitive file trusted after startup
  desc: >
    an attempt to read any sensitive file (e.g. files containing user/password/authentication
    information) by a trusted program after startup. Trusted programs might read these files
    at startup to load initial state, but not afterwards.
  condition: sensitive_files and open_read and server_procs and not proc_is_new and proc.name!="sshd" and not user_known_read_sensitive_files_activities
  output: >
    Sensitive file opened for reading by trusted program after startup (user=%user.name user_loginuid=%user.loginuid
    command=%proc.cmdline parent=%proc.pname file=%fd.name parent=%proc.pname gparent=%proc.aname[2] container_id=%container.id image=%container.image.repository)
  priority: WARNING
  tags: [filesystem, mitre_credential_access]

- list: read_sensitive_file_binaries
  items: [
    iptables, ps, lsb_release, check-new-relea, dumpe2fs, accounts-daemon, sshd,
    vsftpd, systemd, mysql_install_d, psql, screen, debconf-show, sa-update,
    pam-auth-update, pam-config, /usr/sbin/spamd, polkit-agent-he, lsattr, file, sosreport,
    scxcimservera, adclient, rtvscand, cockpit-session, userhelper, ossec-syscheckd
    ]

# Add conditions to this macro (probably in a separate file,
# overwriting this macro) to allow for specific combinations of
# programs accessing sensitive files.
# fluentd_writing_conf_files is a good example to follow, as it
# specifies both the program doing the writing as well as the specific
# files it is allowed to modify.
#
# In this file, it just takes one of the macros in the base rule
# and repeats it.

- macro: user_read_sensitive_file_conditions
  condition: cmp_cp_by_passwd

- list: read_sensitive_file_images
  items: []

- macro: user_read_sensitive_file_containers
  condition: (container and container.image.repository in (read_sensitive_file_images))

- rule: Read sensitive file untrusted
  desc: >
    an attempt to read any sensitive file (e.g. files containing user/password/authentication
    information). Exceptions are made for known trusted programs.
  condition: >
    sensitive_files and open_read
    and proc_name_exists
    and not proc.name in (user_mgmt_binaries, userexec_binaries, package_mgmt_binaries,
     cron_binaries, read_sensitive_file_binaries, shell_binaries, hids_binaries,
     vpn_binaries, mail_config_binaries, nomachine_binaries, sshkit_script_binaries,
     in.proftpd, mandb, salt-minion, postgres_mgmt_binaries,
     google_oslogin_
     )
    and not cmp_cp_by_passwd
    and not ansible_running_python
    and not proc.cmdline contains /usr/bin/mandb
    and not run_by_qualys
    and not run_by_chef
    and not run_by_google_accounts_daemon
    and not user_read_sensitive_file_conditions
    and not perl_running_plesk
    and not perl_running_updmap
    and not veritas_driver_script
    and not perl_running_centrifydc
    and not runuser_reading_pam
    and not linux_bench_reading_etc_shadow
    and not user_known_read_sensitive_files_activities
    and not user_read_sensitive_file_containers
  output: >
    Sensitive file opened for reading by non-trusted program (user=%user.name user_loginuid=%user.loginuid program=%proc.name
    command=%proc.cmdline file=%fd.name parent=%proc.pname gparent=%proc.aname[2] ggparent=%proc.aname[3] gggparent=%proc.aname[4] container_id=%container.id image=%container.image.repository)
  priority: WARNING
  tags: [filesystem, mitre_credential_access, mitre_discovery]

- macro: amazon_linux_running_python_yum
  condition: >
    (proc.name = python and
     proc.pcmdline = "python -m amazon_linux_extras system_motd" and
     proc.cmdline startswith "python -c import yum;")

- macro: user_known_write_rpm_database_activities
  condition: (never_true)

# Only let rpm-related programs write to the rpm database
- rule: Write below rpm database
  desc: an attempt to write to the rpm database by any non-rpm related program
  condition: >
    fd.name startswith /var/lib/rpm and open_write
    and not rpm_procs
    and not ansible_running_python
    and not python_running_chef
    and not exe_running_docker_save
    and not amazon_linux_running_python_yum
    and not user_known_write_rpm_database_activities
  output: "Rpm database opened for writing by a non-rpm program (command=%proc.cmdline file=%fd.name parent=%proc.pname pcmdline=%proc.pcmdline container_id=%container.id image=%container.image.repository)"
  priority: ERROR
  tags: [filesystem, software_mgmt, mitre_persistence]

- macro: postgres_running_wal_e
  condition: (proc.pname=postgres and proc.cmdline startswith "sh -c envdir /etc/wal-e.d/env /usr/local/bin/wal-e")

- macro: redis_running_prepost_scripts
  condition: (proc.aname[2]=redis-server and (proc.cmdline contains "redis-server.post-up.d" or proc.cmdline contains "redis-server.pre-up.d"))

- macro: rabbitmq_running_scripts
  condition: >
    (proc.pname=beam.smp and
    (proc.cmdline startswith "sh -c exec ps" or
     proc.cmdline startswith "sh -c exec inet_gethost" or
     proc.cmdline= "sh -s unix:cmd" or
     proc.cmdline= "sh -c exec /bin/sh -s unix:cmd 2>&1"))

- macro: rabbitmqctl_running_scripts
  condition: (proc.aname[2]=rabbitmqctl and proc.cmdline startswith "sh -c ")

- macro: run_by_appdynamics
  condition: (proc.pname=java and proc.pcmdline startswith "java -jar -Dappdynamics")

- macro: user_known_db_spawned_processes
  condition: (never_true)

- rule: DB program spawned process
  desc: >
    a database-server related program spawned a new process other than itself.
    This shouldn\'t occur and is a follow on from some SQL injection attacks.
  condition: >
    proc.pname in (db_server_binaries)
    and spawned_process
    and not proc.name in (db_server_binaries)
    and not postgres_running_wal_e
    and not user_known_db_spawned_processes
  output: >
    Database-related program spawned process other than itself (user=%user.name user_loginuid=%user.loginuid
    program=%proc.cmdline parent=%proc.pname container_id=%container.id image=%container.image.repository)
  priority: NOTICE
  tags: [process, database, mitre_execution]

- macro: user_known_modify_bin_dir_activities
  condition: (never_true)

- rule: Modify binary dirs
  desc: an attempt to modify any file below a set of binary directories.
  condition: bin_dir_rename and modify and not package_mgmt_procs and not exe_running_docker_save and not user_known_modify_bin_dir_activities
  output: >
    File below known binary directory renamed/removed (user=%user.name user_loginuid=%user.loginuid command=%proc.cmdline
    pcmdline=%proc.pcmdline operation=%evt.type file=%fd.name %evt.args container_id=%container.id image=%container.image.repository)
  priority: ERROR
  tags: [filesystem, mitre_persistence]

- macro: user_known_mkdir_bin_dir_activities
  condition: (never_true)

- rule: Mkdir binary dirs
  desc: an attempt to create a directory below a set of binary directories.
  condition: mkdir and bin_dir_mkdir and not package_mgmt_procs and not user_known_mkdir_bin_dir_activities
  output: >
    Directory below known binary directory created (user=%user.name user_loginuid=%user.loginuid
    command=%proc.cmdline directory=%evt.arg.path container_id=%container.id image=%container.image.repository)
  priority: ERROR
  tags: [filesystem, mitre_persistence]

# This list allows for easy additions to the set of commands allowed
# to change thread namespace without having to copy and override the
# entire change thread namespace rule.
- list: user_known_change_thread_namespace_binaries
  items: []

- macro: user_known_change_thread_namespace_activities
  condition: (never_true)

- list: network_plugin_binaries
  items: [aws-cni, azure-vnet]

- macro: calico_node
  condition: (container.image.repository endswith calico/node and proc.name=calico-node)

- macro: weaveworks_scope
  condition: (container.image.repository endswith weaveworks/scope and proc.name=scope)

- rule: Change thread namespace
  desc: >
    an attempt to change a program/thread\'s namespace (commonly done
    as a part of creating a container) by calling setns.
  condition: >
    evt.type=setns and evt.dir=<
    and proc_name_exists
    and not (container.id=host and proc.name in (docker_binaries, k8s_binaries, lxd_binaries, nsenter))
    and not proc.name in (sysdigcloud_binaries, sysdig, calico, oci-umount, cilium-cni, network_plugin_binaries)
    and not proc.name in (user_known_change_thread_namespace_binaries)
    and not proc.name startswith "runc"
    and not proc.cmdline startswith "containerd"
    and not proc.pname in (sysdigcloud_binaries, hyperkube, kubelet, protokube, dockerd, tini, aws)
    and not python_running_sdchecks
    and not java_running_sdjagent
    and not kubelet_running_loopback
    and not rancher_agent
    and not rancher_network_manager
    and not calico_node
    and not weaveworks_scope
    and not user_known_change_thread_namespace_activities
  output: >
    Namespace change (setns) by unexpected program (user=%user.name user_loginuid=%user.loginuid command=%proc.cmdline
    parent=%proc.pname %container.info container_id=%container.id image=%container.image.repository:%container.image.tag)
  priority: NOTICE
  tags: [process, mitre_privilege_escalation, mitre_lateral_movement]

# The binaries in this list and their descendents are *not* allowed
# spawn shells. This includes the binaries spawning shells directly as
# well as indirectly. For example, apache -> php/perl for
# mod_{php,perl} -> some shell is also not allowed, because the shell
# has apache as an ancestor.

- list: protected_shell_spawning_binaries
  items: [
    http_server_binaries, db_server_binaries, nosql_server_binaries, mail_binaries,
    fluentd, flanneld, splunkd, consul, smbd, runsv, PM2
    ]

- macro: parent_java_running_zookeeper
  condition: (proc.pname=java and proc.pcmdline contains org.apache.zookeeper.server)

- macro: parent_java_running_kafka
  condition: (proc.pname=java and proc.pcmdline contains kafka.Kafka)

- macro: parent_java_running_elasticsearch
  condition: (proc.pname=java and proc.pcmdline contains org.elasticsearch.bootstrap.Elasticsearch)

- macro: parent_java_running_activemq
  condition: (proc.pname=java and proc.pcmdline contains activemq.jar)

- macro: parent_java_running_cassandra
  condition: (proc.pname=java and (proc.pcmdline contains "-Dcassandra.config.loader" or proc.pcmdline contains org.apache.cassandra.service.CassandraDaemon))

- macro: parent_java_running_jboss_wildfly
  condition: (proc.pname=java and proc.pcmdline contains org.jboss)

- macro: parent_java_running_glassfish
  condition: (proc.pname=java and proc.pcmdline contains com.sun.enterprise.glassfish)

- macro: parent_java_running_hadoop
  condition: (proc.pname=java and proc.pcmdline contains org.apache.hadoop)

- macro: parent_java_running_datastax
  condition: (proc.pname=java and proc.pcmdline contains com.datastax)

- macro: nginx_starting_nginx
  condition: (proc.pname=nginx and proc.cmdline contains "/usr/sbin/nginx -c /etc/nginx/nginx.conf")

- macro: nginx_running_aws_s3_cp
  condition: (proc.pname=nginx and proc.cmdline startswith "sh -c /usr/local/bin/aws s3 cp")

- macro: consul_running_net_scripts
  condition: (proc.pname=consul and (proc.cmdline startswith "sh -c curl" or proc.cmdline startswith "sh -c nc"))

- macro: consul_running_alert_checks
  condition: (proc.pname=consul and proc.cmdline startswith "sh -c /bin/consul-alerts")

- macro: serf_script
  condition: (proc.cmdline startswith "sh -c serf")

- macro: check_process_status
  condition: (proc.cmdline startswith "sh -c kill -0 ")

# In some cases, you may want to consider node processes run directly
# in containers as protected shell spawners. Examples include using
# pm2-docker or pm2 start some-app.js --no-daemon-mode as the direct
# entrypoint of the container, and when the node app is a long-lived
# server using something like express.
#
# However, there are other uses of node related to build pipelines for
# which node is not really a server but instead a general scripting
# tool. In these cases, shells are very likely and in these cases you
# don't want to consider node processes protected shell spawners.
#
# We have to choose one of these cases, so we consider node processes
# as unprotected by default. If you want to consider any node process
# run in a container as a protected shell spawner, override the below
# macro to remove the "never_true" clause, which allows it to take effect.
- macro: possibly_node_in_container
  condition: (never_true and (proc.pname=node and proc.aname[3]=docker-containe))

# Similarly, you may want to consider any shell spawned by apache
# tomcat as suspect. The famous apache struts attack (CVE-2017-5638)
# could be exploited to do things like spawn shells.
#
# However, many applications *do* use tomcat to run arbitrary shells,
# as a part of build pipelines, etc.
#
# Like for node, we make this case opt-in.
- macro: possibly_parent_java_running_tomcat
  condition: (never_true and proc.pname=java and proc.pcmdline contains org.apache.catalina.startup.Bootstrap)

- macro: protected_shell_spawner
  condition: >
    (proc.aname in (protected_shell_spawning_binaries)
    or parent_java_running_zookeeper
    or parent_java_running_kafka
    or parent_java_running_elasticsearch
    or parent_java_running_activemq
    or parent_java_running_cassandra
    or parent_java_running_jboss_wildfly
    or parent_java_running_glassfish
    or parent_java_running_hadoop
    or parent_java_running_datastax
    or possibly_parent_java_running_tomcat
    or possibly_node_in_container)

- list: mesos_shell_binaries
  items: [mesos-docker-ex, mesos-slave, mesos-health-ch]

# Note that runsv is both in protected_shell_spawner and the
# exclusions by pname. This means that runsv can itself spawn shells
# (the ./run and ./finish scripts), but the processes runsv can not
# spawn shells.
- rule: Run shell untrusted
  desc: an attempt to spawn a shell below a non-shell application. Specific applications are monitored.
  condition: >
    spawned_process
    and shell_procs
    and proc.pname exists
    and protected_shell_spawner
    and not proc.pname in (shell_binaries, gitlab_binaries, cron_binaries, user_known_shell_spawn_binaries,
                           needrestart_binaries,
                           mesos_shell_binaries,
                           erl_child_setup, exechealthz,
                           PM2, PassengerWatchd, c_rehash, svlogd, logrotate, hhvm, serf,
                           lb-controller, nvidia-installe, runsv, statsite, erlexec, calico-node,
                           "puma reactor")
    and not proc.cmdline in (known_shell_spawn_cmdlines)
    and not proc.aname in (unicorn_launche)
    and not consul_running_net_scripts
    and not consul_running_alert_checks
    and not nginx_starting_nginx
    and not nginx_running_aws_s3_cp
    and not run_by_package_mgmt_binaries
    and not serf_script
    and not check_process_status
    and not run_by_foreman
    and not python_mesos_marathon_scripting
    and not splunk_running_forwarder
    and not postgres_running_wal_e
    and not redis_running_prepost_scripts
    and not rabbitmq_running_scripts
    and not rabbitmqctl_running_scripts
    and not run_by_appdynamics
    and not user_shell_container_exclusions
  output: >
    Shell spawned by untrusted binary (user=%user.name user_loginuid=%user.loginuid shell=%proc.name parent=%proc.pname
    cmdline=%proc.cmdline pcmdline=%proc.pcmdline gparent=%proc.aname[2] ggparent=%proc.aname[3]
    aname[4]=%proc.aname[4] aname[5]=%proc.aname[5] aname[6]=%proc.aname[6] aname[7]=%proc.aname[7] container_id=%container.id image=%container.image.repository)
  priority: DEBUG
  tags: [shell, mitre_execution]

- macro: allowed_openshift_registry_root
  condition: >
    (container.image.repository startswith openshift3/ or
     container.image.repository startswith registry.redhat.io/openshift3/ or
     container.image.repository startswith registry.access.redhat.com/openshift3/)

# Source: https://docs.openshift.com/enterprise/3.2/install_config/install/disconnected_install.html
- macro: openshift_image
  condition: >
    (allowed_openshift_registry_root and
      (container.image.repository endswith /logging-deployment or
       container.image.repository endswith /logging-elasticsearch or
       container.image.repository endswith /logging-kibana or
       container.image.repository endswith /logging-fluentd or
       container.image.repository endswith /logging-auth-proxy or
       container.image.repository endswith /metrics-deployer or
       container.image.repository endswith /metrics-hawkular-metrics or
       container.image.repository endswith /metrics-cassandra or
       container.image.repository endswith /metrics-heapster or
       container.image.repository endswith /ose-haproxy-router or
       container.image.repository endswith /ose-deployer or
       container.image.repository endswith /ose-sti-builder or
       container.image.repository endswith /ose-docker-builder or
       container.image.repository endswith /ose-pod or
       container.image.repository endswith /ose-node or
       container.image.repository endswith /ose-docker-registry or
       container.image.repository endswith /prometheus-node-exporter or
       container.image.repository endswith /image-inspector))

# These images are allowed both to run with --privileged and to mount
# sensitive paths from the host filesystem.
#
# NOTE: This list is only provided for backwards compatibility with
# older local falco rules files that may have been appending to
# trusted_images. To make customizations, it's better to add images to
# either privileged_images or falco_sensitive_mount_images.
- list: trusted_images
  items: []

# NOTE: This macro is only provided for backwards compatibility with
# older local falco rules files that may have been appending to
# trusted_images. To make customizations, it's better to add containers to
# user_trusted_containers, user_privileged_containers or user_sensitive_mount_containers.
- macro: trusted_containers
  condition: (container.image.repository in (trusted_images))

# Add conditions to this macro (probably in a separate file,
# overwriting this macro) to specify additional containers that are
# trusted and therefore allowed to run privileged *and* with sensitive
# mounts.
#
# Like trusted_images, this is deprecated in favor of
# user_privileged_containers and user_sensitive_mount_containers and
# is only provided for backwards compatibility.
#
# In this file, it just takes one of the images in trusted_containers
# and repeats it.
- macro: user_trusted_containers
  condition: (never_true)

- list: sematext_images
  items: [docker.io/sematext/sematext-agent-docker, docker.io/sematext/agent, docker.io/sematext/logagent,
          registry.access.redhat.com/sematext/sematext-agent-docker,
          registry.access.redhat.com/sematext/agent,
          registry.access.redhat.com/sematext/logagent]

# These container images are allowed to run with --privileged
- list: falco_privileged_images
  items: [
    docker.io/calico/node,
    docker.io/cloudnativelabs/kube-router,
    docker.io/docker/ucp-agent,
    docker.io/falcosecurity/falco,
    docker.io/mesosphere/mesos-slave,
    docker.io/rook/toolbox,
    docker.io/sysdig/falco,
    docker.io/sysdig/sysdig,
    falcosecurity/falco,
    gcr.io/google_containers/kube-proxy,
    gcr.io/google-containers/startup-script,
    gcr.io/projectcalico-org/node,
    gke.gcr.io/kube-proxy,
    gke.gcr.io/gke-metadata-server,
    gke.gcr.io/netd-amd64,
    gcr.io/google-containers/prometheus-to-sd,
    k8s.gcr.io/ip-masq-agent-amd64,
    k8s.gcr.io/kube-proxy,
    k8s.gcr.io/prometheus-to-sd,
    quay.io/calico/node,
    sysdig/falco,
    sysdig/sysdig,
    sematext_images
    ]

- macro: falco_privileged_containers
  condition: (openshift_image or
              user_trusted_containers or
              container.image.repository in (trusted_images) or
              container.image.repository in (falco_privileged_images) or
              container.image.repository startswith istio/proxy_ or
              container.image.repository startswith quay.io/sysdig/)

# Add conditions to this macro (probably in a separate file,
# overwriting this macro) to specify additional containers that are
# allowed to run privileged
#
# In this file, it just takes one of the images in falco_privileged_images
# and repeats it.
- macro: user_privileged_containers
  condition: (never_true)

- list: rancher_images
  items: [
    rancher/network-manager, rancher/dns, rancher/agent,
    rancher/lb-service-haproxy, rancher/metadata, rancher/healthcheck
  ]

# These container images are allowed to mount sensitive paths from the
# host filesystem.
- list: falco_sensitive_mount_images
  items: [
    docker.io/sysdig/falco, docker.io/sysdig/sysdig, sysdig/falco, sysdig/sysdig,
    docker.io/falcosecurity/falco, falcosecurity/falco,
    gcr.io/google_containers/hyperkube,
    gcr.io/google_containers/kube-proxy, docker.io/calico/node,
    docker.io/rook/toolbox, docker.io/cloudnativelabs/kube-router, docker.io/consul,
    docker.io/datadog/docker-dd-agent, docker.io/datadog/agent, docker.io/docker/ucp-agent, docker.io/gliderlabs/logspout,
    docker.io/netdata/netdata, docker.io/google/cadvisor, docker.io/prom/node-exporter,
    amazon/amazon-ecs-agent
    ]

- macro: falco_sensitive_mount_containers
  condition: (user_trusted_containers or
              container.image.repository in (trusted_images) or
              container.image.repository in (falco_sensitive_mount_images) or
              container.image.repository startswith quay.io/sysdig/)

# These container images are allowed to run with hostnetwork=true
- list: falco_hostnetwork_images
  items: [
    gcr.io/google-containers/prometheus-to-sd,
    gcr.io/projectcalico-org/typha,
    gcr.io/projectcalico-org/node,
    gke.gcr.io/gke-metadata-server,
    gke.gcr.io/kube-proxy,
    gke.gcr.io/netd-amd64,
    k8s.gcr.io/ip-masq-agent-amd64
    k8s.gcr.io/prometheus-to-sd,
    ]

# Add conditions to this macro (probably in a separate file,
# overwriting this macro) to specify additional containers that are
# allowed to perform sensitive mounts.
#
# In this file, it just takes one of the images in falco_sensitive_mount_images
# and repeats it.
- macro: user_sensitive_mount_containers
  condition: (never_true)

- rule: Launch Privileged Container
  desc: Detect the initial process started in a privileged container. Exceptions are made for known trusted images.
  condition: >
    container_started and container
    and container.privileged=true
    and not falco_privileged_containers
    and not user_privileged_containers
  output: Privileged container started (user=%user.name user_loginuid=%user.loginuid command=%proc.cmdline %container.info image=%container.image.repository:%container.image.tag)
  priority: INFO
  tags: [container, cis, mitre_privilege_escalation, mitre_lateral_movement]

# For now, only considering a full mount of /etc as
# sensitive. Ideally, this would also consider all subdirectories
# below /etc as well, but the globbing mechanism used by sysdig
# doesn't allow exclusions of a full pattern, only single characters.
- macro: sensitive_mount
  condition: (container.mount.dest[/proc*] != "N/A" or
              container.mount.dest[/var/run/docker.sock] != "N/A" or
              container.mount.dest[/var/run/crio/crio.sock] != "N/A" or
              container.mount.dest[/var/lib/kubelet] != "N/A" or
              container.mount.dest[/var/lib/kubelet/pki] != "N/A" or
              container.mount.dest[/] != "N/A" or
              container.mount.dest[/home/admin] != "N/A" or
              container.mount.dest[/etc] != "N/A" or
              container.mount.dest[/etc/kubernetes] != "N/A" or
              container.mount.dest[/etc/kubernetes/manifests] != "N/A" or
              container.mount.dest[/root*] != "N/A")

# The steps libcontainer performs to set up the root program for a container are:
# - clone + exec self to a program runc:[0:PARENT]
# - clone a program runc:[1:CHILD] which sets up all the namespaces
# - clone a second program runc:[2:INIT] + exec to the root program.
#   The parent of runc:[2:INIT] is runc:0:PARENT]
# As soon as 1:CHILD is created, 0:PARENT exits, so there's a race
#   where at the time 2:INIT execs the root program, 0:PARENT might have
#   already exited, or might still be around. So we handle both.
# We also let runc:[1:CHILD] count as the parent process, which can occur
# when we lose events and lose track of state.

- macro: container_entrypoint
  condition: (not proc.pname exists or proc.pname in (runc:[0:PARENT], runc:[1:CHILD], runc, docker-runc, exe, docker-runc-cur))

- rule: Launch Sensitive Mount Container
  desc: >
    Detect the initial process started by a container that has a mount from a sensitive host directory
    (i.e. /proc). Exceptions are made for known trusted images.
  condition: >
    container_started and container
    and sensitive_mount
    and not falco_sensitive_mount_containers
    and not user_sensitive_mount_containers
  output: Container with sensitive mount started (user=%user.name user_loginuid=%user.loginuid command=%proc.cmdline %container.info image=%container.image.repository:%container.image.tag mounts=%container.mounts)
  priority: INFO
  tags: [container, cis, mitre_lateral_movement]

# In a local/user rules file, you could override this macro to
# explicitly enumerate the container images that you want to run in
# your environment. In this main falco rules file, there isn't any way
# to know all the containers that can run, so any container is
# allowed, by using a filter that is guaranteed to evaluate to true.
# In the overridden macro, the condition would look something like
# (container.image.repository = vendor/container-1 or
# container.image.repository = vendor/container-2 or ...)

- macro: allowed_containers
  condition: (container.id exists)

- rule: Launch Disallowed Container
  desc: >
    Detect the initial process started by a container that is not in a list of allowed containers.
  condition: container_started and container and not allowed_containers
  output: Container started and not in allowed list (user=%user.name user_loginuid=%user.loginuid command=%proc.cmdline %container.info image=%container.image.repository:%container.image.tag)
  priority: WARNING
  tags: [container, mitre_lateral_movement]

- macro: user_known_system_user_login
  condition: (never_true)

# Anything run interactively by root
# - condition: evt.type != switch and user.name = root and proc.name != sshd and interactive
#  output: "Interactive root (%user.name %proc.name %evt.dir %evt.type %evt.args %fd.name)"
#  priority: WARNING

- rule: System user interactive
  desc: an attempt to run interactive commands by a system (i.e. non-login) user
  condition: spawned_process and system_users and interactive and not user_known_system_user_login
  output: "System user ran an interactive command (user=%user.name user_loginuid=%user.loginuid command=%proc.cmdline container_id=%container.id image=%container.image.repository)"
  priority: INFO
  tags: [users, mitre_remote_access_tools]

# In some cases, a shell is expected to be run in a container. For example, configuration
# management software may do this, which is expected.
- macro: user_expected_terminal_shell_in_container_conditions
  condition: (never_true)

- rule: Terminal shell in container
  desc: A shell was used as the entrypoint/exec point into a container with an attached terminal.
  condition: >
    spawned_process and container
    and shell_procs and proc.tty != 0
    and container_entrypoint
    and not user_expected_terminal_shell_in_container_conditions
  output: >
    A shell was spawned in a container with an attached terminal (user=%user.name user_loginuid=%user.loginuid %container.info
    shell=%proc.name parent=%proc.pname cmdline=%proc.cmdline terminal=%proc.tty container_id=%container.id image=%container.image.repository)
  priority: NOTICE
  tags: [container, shell, mitre_execution]

# For some container types (mesos), there isn't a container image to
# work with, and the container name is autogenerated, so there isn't
# any stable aspect of the software to work with. In this case, we
# fall back to allowing certain command lines.

- list: known_shell_spawn_cmdlines
  items: [
    '"sh -c uname -p 2> /dev/null"',
    '"sh -c uname -s 2>&1"',
    '"sh -c uname -r 2>&1"',
    '"sh -c uname -v 2>&1"',
    '"sh -c uname -a 2>&1"',
    '"sh -c ruby -v 2>&1"',
    '"sh -c getconf CLK_TCK"',
    '"sh -c getconf PAGESIZE"',
    '"sh -c LC_ALL=C LANG=C /sbin/ldconfig -p 2>/dev/null"',
    '"sh -c LANG=C /sbin/ldconfig -p 2>/dev/null"',
    '"sh -c /sbin/ldconfig -p 2>/dev/null"',
    '"sh -c stty -a 2>/dev/null"',
    '"sh -c stty -a < /dev/tty"',
    '"sh -c stty -g < /dev/tty"',
    '"sh -c node index.js"',
    '"sh -c node index"',
    '"sh -c node ./src/start.js"',
    '"sh -c node app.js"',
    '"sh -c node -e \"require(''nan'')\""',
    '"sh -c node -e \"require(''nan'')\")"',
    '"sh -c node $NODE_DEBUG_OPTION index.js "',
    '"sh -c crontab -l 2"',
    '"sh -c lsb_release -a"',
    '"sh -c lsb_release -is 2>/dev/null"',
    '"sh -c whoami"',
    '"sh -c node_modules/.bin/bower-installer"',
    '"sh -c /bin/hostname -f 2> /dev/null"',
    '"sh -c locale -a"',
    '"sh -c  -t -i"',
    '"sh -c openssl version"',
    '"bash -c id -Gn kafadmin"',
    '"sh -c /bin/sh -c ''date +%%s''"'
    ]

# This list allows for easy additions to the set of commands allowed
# to run shells in containers without having to without having to copy
# and override the entire run shell in container macro. Once
# https://github.com/draios/falco/issues/255 is fixed this will be a
# bit easier, as someone could append of any of the existing lists.
- list: user_known_shell_spawn_binaries
  items: []

# This macro allows for easy additions to the set of commands allowed
# to run shells in containers without having to override the entire
# rule. Its default value is an expression that always is false, which
# becomes true when the "not ..." in the rule is applied.
- macro: user_shell_container_exclusions
  condition: (never_true)

- macro: login_doing_dns_lookup
  condition: (proc.name=login and fd.l4proto=udp and fd.sport=53)

# sockfamily ip is to exclude certain processes (like 'groups') that communicate on unix-domain sockets
# systemd can listen on ports to launch things like sshd on demand
- rule: System procs network activity
  desc: any network activity performed by system binaries that are not expected to send or receive any network traffic
  condition: >
    (fd.sockfamily = ip and (system_procs or proc.name in (shell_binaries)))
    and (inbound_outbound)
    and not proc.name in (known_system_procs_network_activity_binaries)
    and not login_doing_dns_lookup
    and not user_expected_system_procs_network_activity_conditions
  output: >
    Known system binary sent/received network traffic
    (user=%user.name user_loginuid=%user.loginuid command=%proc.cmdline connection=%fd.name container_id=%container.id image=%container.image.repository)
  priority: NOTICE
  tags: [network, mitre_exfiltration]

# This list allows easily whitelisting system proc names that are
# expected to communicate on the network.
- list: known_system_procs_network_activity_binaries
  items: [systemd, hostid, id]

# This macro allows specifying conditions under which a system binary
# is allowed to communicate on the network. For instance, only specific
# proc.cmdline values could be allowed to be more granular in what is
# allowed.
- macro: user_expected_system_procs_network_activity_conditions
  condition: (never_true)

# When filled in, this should look something like:
# (proc.env contains "HTTP_PROXY=http://my.http.proxy.com ")
# The trailing space is intentional so avoid matching on prefixes of
# the actual proxy.
- macro: allowed_ssh_proxy_env
  condition: (always_true)

- list: http_proxy_binaries
  items: [curl, wget]

- macro: http_proxy_procs
  condition: (proc.name in (http_proxy_binaries))

- rule: Program run with disallowed http proxy env
  desc: An attempt to run a program with a disallowed HTTP_PROXY environment variable
  condition: >
    spawned_process and
    http_proxy_procs and
    not allowed_ssh_proxy_env and
    proc.env icontains HTTP_PROXY
  output: >
    Program run with disallowed HTTP_PROXY environment variable
    (user=%user.name user_loginuid=%user.loginuid command=%proc.cmdline env=%proc.env parent=%proc.pname container_id=%container.id image=%container.image.repository)
  priority: NOTICE
  tags: [host, users]

# In some environments, any attempt by a interpreted program (perl,
# python, ruby, etc) to listen for incoming connections or perform
# outgoing connections might be suspicious. These rules are not
# enabled by default, but you can modify the following macros to
# enable them.

- macro: consider_interpreted_inbound
  condition: (never_true)

- macro: consider_interpreted_outbound
  condition: (never_true)

- rule: Interpreted procs inbound network activity
  desc: Any inbound network activity performed by any interpreted program (perl, python, ruby, etc.)
  condition: >
    (inbound and consider_interpreted_inbound
     and interpreted_procs)
  output: >
    Interpreted program received/listened for network traffic
    (user=%user.name user_loginuid=%user.loginuid command=%proc.cmdline connection=%fd.name container_id=%container.id image=%container.image.repository)
  priority: NOTICE
  tags: [network, mitre_exfiltration]

- rule: Interpreted procs outbound network activity
  desc: Any outbound network activity performed by any interpreted program (perl, python, ruby, etc.)
  condition: >
    (outbound and consider_interpreted_outbound
     and interpreted_procs)
  output: >
    Interpreted program performed outgoing network connection
    (user=%user.name user_loginuid=%user.loginuid command=%proc.cmdline connection=%fd.name container_id=%container.id image=%container.image.repository)
  priority: NOTICE
  tags: [network, mitre_exfiltration]

- list: openvpn_udp_ports
  items: [1194, 1197, 1198, 8080, 9201]

- list: l2tp_udp_ports
  items: [500, 1701, 4500, 10000]

- list: statsd_ports
  items: [8125]

- list: ntp_ports
  items: [123]

# Some applications will connect a udp socket to an address only to
# test connectivity. Assuming the udp connect works, they will follow
# up with a tcp connect that actually sends/receives data.
#
# With that in mind, we listed a few commonly seen ports here to avoid
# some false positives. In addition, we make the main rule opt-in, so
# it's disabled by default.

- list: test_connect_ports
  items: [0, 9, 80, 3306]

- macro: do_unexpected_udp_check
  condition: (never_true)

- list: expected_udp_ports
  items: [53, openvpn_udp_ports, l2tp_udp_ports, statsd_ports, ntp_ports, test_connect_ports]

- macro: expected_udp_traffic
  condition: fd.port in (expected_udp_ports)

- rule: Unexpected UDP Traffic
  desc: UDP traffic not on port 53 (DNS) or other commonly used ports
  condition: (inbound_outbound) and do_unexpected_udp_check and fd.l4proto=udp and not expected_udp_traffic
  output: >
    Unexpected UDP Traffic Seen
    (user=%user.name user_loginuid=%user.loginuid command=%proc.cmdline connection=%fd.name proto=%fd.l4proto evt=%evt.type %evt.args container_id=%container.id image=%container.image.repository)
  priority: NOTICE
  tags: [network, mitre_exfiltration]

# With the current restriction on system calls handled by falco
# (e.g. excluding read/write/sendto/recvfrom/etc, this rule won't
# trigger).
# - rule: Ssh error in syslog
#   desc: any ssh errors (failed logins, disconnects, ...) sent to syslog
#   condition: syslog and ssh_error_message and evt.dir = <
#   output: "sshd sent error message to syslog (error=%evt.buffer)"
#   priority: WARNING

- macro: somebody_becoming_themself
  condition: ((user.name=nobody and evt.arg.uid=nobody) or
              (user.name=www-data and evt.arg.uid=www-data) or
              (user.name=_apt and evt.arg.uid=_apt) or
              (user.name=postfix and evt.arg.uid=postfix) or
              (user.name=pki-agent and evt.arg.uid=pki-agent) or
              (user.name=pki-acme and evt.arg.uid=pki-acme) or
              (user.name=nfsnobody and evt.arg.uid=nfsnobody) or
              (user.name=postgres and evt.arg.uid=postgres))

- macro: nrpe_becoming_nagios
  condition: (proc.name=nrpe and evt.arg.uid=nagios)

# In containers, the user name might be for a uid that exists in the
# container but not on the host. (See
# https://github.com/draios/sysdig/issues/954). So in that case, allow
# a setuid.
- macro: known_user_in_container
  condition: (container and user.name != "N/A")

# Add conditions to this macro (probably in a separate file,
# overwriting this macro) to allow for specific combinations of
# programs changing users by calling setuid.
#
# In this file, it just takes one of the condition in the base macro
# and repeats it.
- macro: user_known_non_sudo_setuid_conditions
  condition: user.name=root

# sshd, mail programs attempt to setuid to root even when running as non-root. Excluding here to avoid meaningless FPs
- rule: Non sudo setuid
  desc: >
    an attempt to change users by calling setuid. sudo/su are excluded. users "root" and "nobody"
    suing to itself are also excluded, as setuid calls typically involve dropping privileges.
  condition: >
    evt.type=setuid and evt.dir=>
    and (known_user_in_container or not container)
    and not user.name=root
    and not somebody_becoming_themself
    and not proc.name in (known_setuid_binaries, userexec_binaries, mail_binaries, docker_binaries,
                          nomachine_binaries)
    and not proc.name startswith "runc:"
    and not java_running_sdjagent
    and not nrpe_becoming_nagios
    and not user_known_non_sudo_setuid_conditions
  output: >
    Unexpected setuid call by non-sudo, non-root program (user=%user.name user_loginuid=%user.loginuid cur_uid=%user.uid parent=%proc.pname
    command=%proc.cmdline uid=%evt.arg.uid container_id=%container.id image=%container.image.repository)
  priority: NOTICE
  tags: [users, mitre_privilege_escalation]

- macro: user_known_user_management_activities
  condition: (never_true)

- rule: User mgmt binaries
  desc: >
    activity by any programs that can manage users, passwords, or permissions. sudo and su are excluded.
    Activity in containers is also excluded--some containers create custom users on top
    of a base linux distribution at startup.
    Some innocuous commandlines that don't actually change anything are excluded.
  condition: >
    spawned_process and proc.name in (user_mgmt_binaries) and
    not proc.name in (su, sudo, lastlog, nologin, unix_chkpwd) and not container and
    not proc.pname in (cron_binaries, systemd, systemd.postins, udev.postinst, run-parts) and
    not proc.cmdline startswith "passwd -S" and
    not proc.cmdline startswith "useradd -D" and
    not proc.cmdline startswith "systemd --version" and
    not run_by_qualys and
    not run_by_sumologic_securefiles and
    not run_by_yum and
    not run_by_ms_oms and
    not run_by_google_accounts_daemon and
    not user_known_user_management_activities
  output: >
    User management binary command run outside of container
    (user=%user.name user_loginuid=%user.loginuid command=%proc.cmdline parent=%proc.pname gparent=%proc.aname[2] ggparent=%proc.aname[3] gggparent=%proc.aname[4])
  priority: NOTICE
  tags: [host, users, mitre_persistence]

- list: allowed_dev_files
  items: [
    /dev/null, /dev/stdin, /dev/stdout, /dev/stderr,
    /dev/random, /dev/urandom, /dev/console, /dev/kmsg
    ]

- macro: user_known_create_files_below_dev_activities
  condition: (never_true)

# (we may need to add additional checks against false positives, see:
# https://bugs.launchpad.net/ubuntu/+source/rkhunter/+bug/86153)
- rule: Create files below dev
  desc: creating any files below /dev other than known programs that manage devices. Some rootkits hide files in /dev.
  condition: >
    fd.directory = /dev and
    (evt.type = creat or ((evt.type = open or evt.type = openat) and evt.arg.flags contains O_CREAT))
    and not proc.name in (dev_creation_binaries)
    and not fd.name in (allowed_dev_files)
    and not fd.name startswith /dev/tty
    and not user_known_create_files_below_dev_activities
  output: "File created below /dev by untrusted program (user=%user.name user_loginuid=%user.loginuid command=%proc.cmdline file=%fd.name container_id=%container.id image=%container.image.repository)"
  priority: ERROR
  tags: [filesystem, mitre_persistence]


# In a local/user rules file, you could override this macro to
# explicitly enumerate the container images that you want to allow
# access to EC2 metadata. In this main falco rules file, there isn't
# any way to know all the containers that should have access, so any
# container is alllowed, by repeating the "container" macro. In the
# overridden macro, the condition would look something like
# (container.image.repository = vendor/container-1 or
# container.image.repository = vendor/container-2 or ...)
- macro: ec2_metadata_containers
  condition: container

# On EC2 instances, 169.254.169.254 is a special IP used to fetch
# metadata about the instance. It may be desirable to prevent access
# to this IP from containers.
- rule: Contact EC2 Instance Metadata Service From Container
  desc: Detect attempts to contact the EC2 Instance Metadata Service from a container
  condition: outbound and fd.sip="169.254.169.254" and container and not ec2_metadata_containers
  output: Outbound connection to EC2 instance metadata service (command=%proc.cmdline connection=%fd.name %container.info image=%container.image.repository:%container.image.tag)
  priority: NOTICE
  tags: [network, aws, container, mitre_discovery]


# This rule is not enabled by default, since this rule is for cloud environment(GCP, AWS and Azure) only.
# If you want to enable this rule, overwrite the first macro,
# And you can filter the container that you want to allow access to metadata by overwriting the second macro.
- macro: consider_metadata_access
  condition: (never_true)

- macro: user_known_metadata_access
  condition: (k8s.ns.name = "kube-system")

# On GCP, AWS and Azure, 169.254.169.254 is a special IP used to fetch
# metadata about the instance. The metadata could be used to get credentials by attackers.
- rule: Contact cloud metadata service from container
  desc: Detect attempts to contact the Cloud Instance Metadata Service from a container
  condition: outbound and fd.sip="169.254.169.254" and container and consider_metadata_access and not user_known_metadata_access
  output: Outbound connection to cloud instance metadata service (command=%proc.cmdline connection=%fd.name %container.info image=%container.image.repository:%container.image.tag)
  priority: NOTICE
  tags: [network, container, mitre_discovery]


# In a local/user rules file, list the namespace or container images that are
# allowed to contact the K8s API Server from within a container. This
# might cover cases where the K8s infrastructure itself is running
# within a container.
- macro: k8s_containers
  condition: >
    (container.image.repository in (gcr.io/google_containers/hyperkube-amd64,
     gcr.io/google_containers/kube2sky, docker.io/sysdig/falco,
     docker.io/sysdig/sysdig, docker.io/falcosecurity/falco,
     sysdig/falco, sysdig/sysdig, falcosecurity/falco) or (k8s.ns.name = "kube-system"))

- macro: k8s_api_server
  condition: (fd.sip.name="kubernetes.default.svc.cluster.local")

- macro: user_known_contact_k8s_api_server_activities
  condition: (never_true)

- rule: Contact K8S API Server From Container
  desc: Detect attempts to contact the K8S API Server from a container
  condition: >
    evt.type=connect and evt.dir=< and 
    (fd.typechar=4 or fd.typechar=6) and
    container and 
    not k8s_containers and
    k8s_api_server and
    not user_known_contact_k8s_api_server_activities
  output: Unexpected connection to K8s API Server from container (command=%proc.cmdline %container.info image=%container.image.repository:%container.image.tag connection=%fd.name)
  priority: NOTICE
  tags: [network, k8s, container, mitre_discovery]

# In a local/user rules file, list the container images that are
# allowed to contact NodePort services from within a container. This
# might cover cases where the K8s infrastructure itself is running
# within a container.
#
# By default, all containers are allowed to contact NodePort services.
- macro: nodeport_containers
  condition: container

- rule: Unexpected K8s NodePort Connection
  desc: Detect attempts to use K8s NodePorts from a container
  condition: (inbound_outbound) and fd.sport >= 30000 and fd.sport <= 32767 and container and not nodeport_containers
  output: Unexpected K8s NodePort Connection (command=%proc.cmdline connection=%fd.name container_id=%container.id image=%container.image.repository)
  priority: NOTICE
  tags: [network, k8s, container, mitre_port_knocking]

- list: network_tool_binaries
  items: [nc, ncat, nmap, dig, tcpdump, tshark, ngrep, telnet, mitmproxy, socat, zmap]

- macro: network_tool_procs
  condition: (proc.name in (network_tool_binaries))

# In a local/user rules file, create a condition that matches legitimate uses
# of a package management process inside a container.
#
# For example:
# - macro: user_known_package_manager_in_container
#   condition: proc.cmdline="dpkg -l"
- macro: user_known_package_manager_in_container
  condition: (never_true)

# Container is supposed to be immutable. Package management should be done in building the image.
- rule: Launch Package Management Process in Container
  desc: Package management process ran inside container
  condition: >
    spawned_process
    and container
    and user.name != "_apt"
    and package_mgmt_procs
    and not package_mgmt_ancestor_procs
    and not user_known_package_manager_in_container
  output: >
    Package management process launched in container (user=%user.name user_loginuid=%user.loginuid
    command=%proc.cmdline container_id=%container.id container_name=%container.name image=%container.image.repository:%container.image.tag)
  priority: ERROR
  tags: [process, mitre_persistence]

- rule: Netcat Remote Code Execution in Container
  desc: Netcat Program runs inside container that allows remote code execution
  condition: >
    spawned_process and container and
    ((proc.name = "nc" and (proc.args contains "-e" or proc.args contains "-c")) or
     (proc.name = "ncat" and (proc.args contains "--sh-exec" or proc.args contains "--exec" or proc.args contains "-e "
                              or proc.args contains "-c " or proc.args contains "--lua-exec"))
    )
  output: >
    Netcat runs inside container that allows remote code execution (user=%user.name user_loginuid=%user.loginuid
    command=%proc.cmdline container_id=%container.id container_name=%container.name image=%container.image.repository:%container.image.tag)
  priority: WARNING
  tags: [network, process, mitre_execution]

- macro: user_known_network_tool_activities
  condition: (never_true)

- rule: Launch Suspicious Network Tool in Container
  desc: Detect network tools launched inside container
  condition: >
    spawned_process and container and network_tool_procs and not user_known_network_tool_activities
  output: >
    Network tool launched in container (user=%user.name user_loginuid=%user.loginuid command=%proc.cmdline parent_process=%proc.pname
    container_id=%container.id container_name=%container.name image=%container.image.repository:%container.image.tag)
  priority: NOTICE
  tags: [network, process, mitre_discovery, mitre_exfiltration]

# This rule is not enabled by default, as there are legitimate use
# cases for these tools on hosts. If you want to enable it, modify the
# following macro.
- macro: consider_network_tools_on_host
  condition: (never_true)

- rule: Launch Suspicious Network Tool on Host
  desc: Detect network tools launched on the host
  condition: >
    spawned_process and
    not container and
    consider_network_tools_on_host and
    network_tool_procs and
    not user_known_network_tool_activities
  output: >
    Network tool launched on host (user=%user.name user_loginuid=%user.loginuid command=%proc.cmdline parent_process=%proc.pname)
  priority: NOTICE
  tags: [network, process, mitre_discovery, mitre_exfiltration]

- list: grep_binaries
  items: [grep, egrep, fgrep]

- macro: grep_commands
  condition: (proc.name in (grep_binaries))

# a less restrictive search for things that might be passwords/ssh/user etc.
- macro: grep_more
  condition: (never_true)

- macro: private_key_or_password
  condition: >
    (proc.args icontains "BEGIN PRIVATE" or
     proc.args icontains "BEGIN RSA PRIVATE" or
     proc.args icontains "BEGIN DSA PRIVATE" or
     proc.args icontains "BEGIN EC PRIVATE" or
     (grep_more and
      (proc.args icontains " pass " or
       proc.args icontains " ssh " or
       proc.args icontains " user "))
    )

- rule: Search Private Keys or Passwords
  desc: >
    Detect grep private keys or passwords activity.
  condition: >
    (spawned_process and
     ((grep_commands and private_key_or_password) or
      (proc.name = "find" and (proc.args contains "id_rsa" or proc.args contains "id_dsa")))
    )
  output: >
    Grep private keys or passwords activities found
    (user=%user.name user_loginuid=%user.loginuid command=%proc.cmdline container_id=%container.id container_name=%container.name
    image=%container.image.repository:%container.image.tag)
  priority:
    WARNING
  tags: [process, mitre_credential_access]

- list: log_directories
  items: [/var/log, /dev/log]

- list: log_files
  items: [syslog, auth.log, secure, kern.log, cron, user.log, dpkg.log, last.log, yum.log, access_log, mysql.log, mysqld.log]

- macro: access_log_files
  condition: (fd.directory in (log_directories) or fd.filename in (log_files))

# a placeholder for whitelist log files that could be cleared. Recommend the macro as (fd.name startswith "/var/log/app1*")
- macro: allowed_clear_log_files
  condition: (never_true)

- macro: trusted_logging_images
  condition: (container.image.repository endswith "splunk/fluentd-hec" or
              container.image.repository endswith "fluent/fluentd-kubernetes-daemonset" or
              container.image.repository endswith "openshift3/ose-logging-fluentd" or
              container.image.repository endswith "containernetworking/azure-npm")

- rule: Clear Log Activities
  desc: Detect clearing of critical log files
  condition: >
    open_write and
    access_log_files and
    evt.arg.flags contains "O_TRUNC" and
    not trusted_logging_images and
    not allowed_clear_log_files
  output: >
    Log files were tampered (user=%user.name user_loginuid=%user.loginuid command=%proc.cmdline file=%fd.name container_id=%container.id image=%container.image.repository)
  priority:
    WARNING
  tags: [file, mitre_defense_evasion]

- list: data_remove_commands
  items: [shred, mkfs, mke2fs]

- macro: clear_data_procs
  condition: (proc.name in (data_remove_commands))

- macro: user_known_remove_data_activities
  condition: (never_true)

- rule: Remove Bulk Data from Disk
  desc: Detect process running to clear bulk data from disk
  condition: spawned_process and clear_data_procs and not user_known_remove_data_activities
  output: >
    Bulk data has been removed from disk (user=%user.name user_loginuid=%user.loginuid command=%proc.cmdline file=%fd.name container_id=%container.id image=%container.image.repository)
  priority:
    WARNING
  tags: [process, mitre_persistence]

- macro: modify_shell_history
  condition: >
    (modify and (
      evt.arg.name contains "bash_history" or
      evt.arg.name contains "zsh_history" or
      evt.arg.name contains "fish_read_history" or
      evt.arg.name endswith "fish_history" or
      evt.arg.oldpath contains "bash_history" or
      evt.arg.oldpath contains "zsh_history" or
      evt.arg.oldpath contains "fish_read_history" or
      evt.arg.oldpath endswith "fish_history" or
      evt.arg.path contains "bash_history" or
      evt.arg.path contains "zsh_history" or
      evt.arg.path contains "fish_read_history" or
      evt.arg.path endswith "fish_history"))

- macro: truncate_shell_history
  condition: >
    (open_write and (
      fd.name contains "bash_history" or
      fd.name contains "zsh_history" or
      fd.name contains "fish_read_history" or
      fd.name endswith "fish_history") and evt.arg.flags contains "O_TRUNC")

- macro: var_lib_docker_filepath
  condition: (evt.arg.name startswith /var/lib/docker or fd.name startswith /var/lib/docker)

- rule: Delete or rename shell history
  desc: Detect shell history deletion
  condition: >
    (modify_shell_history or truncate_shell_history) and
       not var_lib_docker_filepath and
       not proc.name in (docker_binaries)
  output: >
    Shell history had been deleted or renamed (user=%user.name user_loginuid=%user.loginuid type=%evt.type command=%proc.cmdline fd.name=%fd.name name=%evt.arg.name path=%evt.arg.path oldpath=%evt.arg.oldpath %container.info)
  priority:
    WARNING
  tags: [process, mitre_defense_evasion]

# This rule is deprecated and will/should never be triggered. Keep it here for backport compatibility.
# Rule Delete or rename shell history is the preferred rule to use now.
- rule: Delete Bash History
  desc: Detect bash history deletion
  condition: >
    ((spawned_process and proc.name in (shred, rm, mv) and proc.args contains "bash_history") or
     (open_write and fd.name contains "bash_history" and evt.arg.flags contains "O_TRUNC"))
  output: >
    Shell history had been deleted or renamed (user=%user.name user_loginuid=%user.loginuid type=%evt.type command=%proc.cmdline fd.name=%fd.name name=%evt.arg.name path=%evt.arg.path oldpath=%evt.arg.oldpath %container.info)
  priority:
    WARNING
  tags: [process, mitre_defense_evasion]

- macro: consider_all_chmods
  condition: (always_true)

- list: user_known_chmod_applications
  items: [hyperkube, kubelet]

# This macro should be overridden in user rules as needed. This is useful if a given application
# should not be ignored alltogether with the user_known_chmod_applications list, but only in
# specific conditions.
- macro: user_known_set_setuid_or_setgid_bit_conditions
  condition: (never_true)

- rule: Set Setuid or Setgid bit
  desc: >
    When the setuid or setgid bits are set for an application,
    this means that the application will run with the privileges of the owning user or group respectively.
    Detect setuid or setgid bits set via chmod
  condition: >
    consider_all_chmods and chmod and (evt.arg.mode contains "S_ISUID" or evt.arg.mode contains "S_ISGID")
    and not proc.name in (user_known_chmod_applications)
    and not exe_running_docker_save
    and not user_known_set_setuid_or_setgid_bit_conditions
  output: >
    Setuid or setgid bit is set via chmod (fd=%evt.arg.fd filename=%evt.arg.filename mode=%evt.arg.mode user=%user.name user_loginuid=%user.loginuid process=%proc.name
    command=%proc.cmdline container_id=%container.id container_name=%container.name image=%container.image.repository:%container.image.tag)
  priority:
    NOTICE
  tags: [process, mitre_persistence]

- list: exclude_hidden_directories
  items: [/root/.cassandra]

# To use this rule, you should modify consider_hidden_file_creation.
- macro: consider_hidden_file_creation
  condition: (never_true)

- macro: user_known_create_hidden_file_activities
  condition: (never_true)

- rule: Create Hidden Files or Directories
  desc: Detect hidden files or directories created
  condition: >
    ((modify and evt.arg.newpath contains "/.") or
     (mkdir and evt.arg.path contains "/.") or
     (open_write and evt.arg.flags contains "O_CREAT" and fd.name contains "/." and not fd.name pmatch (exclude_hidden_directories))) and
    consider_hidden_file_creation and
    not user_known_create_hidden_file_activities
  output: >
    Hidden file or directory created (user=%user.name user_loginuid=%user.loginuid command=%proc.cmdline
    file=%fd.name newpath=%evt.arg.newpath container_id=%container.id container_name=%container.name image=%container.image.repository:%container.image.tag)
  priority:
    NOTICE
  tags: [file, mitre_persistence]

- list: remote_file_copy_binaries
  items: [rsync, scp, sftp, dcp]

- macro: remote_file_copy_procs
  condition: (proc.name in (remote_file_copy_binaries))

# Users should overwrite this macro to specify conditions under which a
# Custom condition for use of remote file copy tool in container
- macro: user_known_remote_file_copy_activities
  condition: (never_true)

- rule: Launch Remote File Copy Tools in Container
  desc: Detect remote file copy tools launched in container
  condition: >
    spawned_process
    and container
    and remote_file_copy_procs
    and not user_known_remote_file_copy_activities
  output: >
    Remote file copy tool launched in container (user=%user.name user_loginuid=%user.loginuid command=%proc.cmdline parent_process=%proc.pname
    container_id=%container.id container_name=%container.name image=%container.image.repository:%container.image.tag)
  priority: NOTICE
  tags: [network, process, mitre_lateral_movement, mitre_exfiltration]

- rule: Create Symlink Over Sensitive Files
  desc: Detect symlink created over sensitive files
  condition: >
    create_symlink and
    (evt.arg.target in (sensitive_file_names) or evt.arg.target in (sensitive_directory_names))
  output: >
    Symlinks created over senstivie files (user=%user.name user_loginuid=%user.loginuid command=%proc.cmdline target=%evt.arg.target linkpath=%evt.arg.linkpath parent_process=%proc.pname)
  priority: NOTICE
  tags: [file, mitre_exfiltration]

- list: miner_ports
  items: [
        25, 3333, 3334, 3335, 3336, 3357, 4444,
        5555, 5556, 5588, 5730, 6099, 6666, 7777,
        7778, 8000, 8001, 8008, 8080, 8118, 8333,
        8888, 8899, 9332, 9999, 14433, 14444,
        45560, 45700
    ]

- list: miner_domains
  items: [
      "asia1.ethpool.org","ca.minexmr.com",
      "cn.stratum.slushpool.com","de.minexmr.com",
      "eth-ar.dwarfpool.com","eth-asia.dwarfpool.com",
      "eth-asia1.nanopool.org","eth-au.dwarfpool.com",
      "eth-au1.nanopool.org","eth-br.dwarfpool.com",
      "eth-cn.dwarfpool.com","eth-cn2.dwarfpool.com",
      "eth-eu.dwarfpool.com","eth-eu1.nanopool.org",
      "eth-eu2.nanopool.org","eth-hk.dwarfpool.com",
      "eth-jp1.nanopool.org","eth-ru.dwarfpool.com",
      "eth-ru2.dwarfpool.com","eth-sg.dwarfpool.com",
      "eth-us-east1.nanopool.org","eth-us-west1.nanopool.org",
      "eth-us.dwarfpool.com","eth-us2.dwarfpool.com",
      "eu.stratum.slushpool.com","eu1.ethermine.org",
      "eu1.ethpool.org","fr.minexmr.com",
      "mine.moneropool.com","mine.xmrpool.net",
      "pool.minexmr.com","pool.monero.hashvault.pro",
      "pool.supportxmr.com","sg.minexmr.com",
      "sg.stratum.slushpool.com","stratum-eth.antpool.com",
      "stratum-ltc.antpool.com","stratum-zec.antpool.com",
      "stratum.antpool.com","us-east.stratum.slushpool.com",
      "us1.ethermine.org","us1.ethpool.org",
      "us2.ethermine.org","us2.ethpool.org",
      "xmr-asia1.nanopool.org","xmr-au1.nanopool.org",
      "xmr-eu1.nanopool.org","xmr-eu2.nanopool.org",
      "xmr-jp1.nanopool.org","xmr-us-east1.nanopool.org",
      "xmr-us-west1.nanopool.org","xmr.crypto-pool.fr",
      "xmr.pool.minergate.com"
      ]

- list: https_miner_domains
  items: [
    "ca.minexmr.com",
    "cn.stratum.slushpool.com",
    "de.minexmr.com",
    "fr.minexmr.com",
    "mine.moneropool.com",
    "mine.xmrpool.net",
    "pool.minexmr.com",
    "sg.minexmr.com",
    "stratum-eth.antpool.com",
    "stratum-ltc.antpool.com",
    "stratum-zec.antpool.com",
    "stratum.antpool.com",
    "xmr.crypto-pool.fr"
  ]

- list: http_miner_domains
  items: [
    "ca.minexmr.com",
    "de.minexmr.com",
    "fr.minexmr.com",
    "mine.moneropool.com",
    "mine.xmrpool.net",
    "pool.minexmr.com",
    "sg.minexmr.com",
    "xmr.crypto-pool.fr"
  ]

# Add rule based on crypto mining IOCs
- macro: minerpool_https
  condition: (fd.sport="443" and fd.sip.name in (https_miner_domains))

- macro: minerpool_http
  condition: (fd.sport="80" and fd.sip.name in (http_miner_domains))

- macro: minerpool_other
  condition: (fd.sport in (miner_ports) and fd.sip.name in (miner_domains))

- macro: net_miner_pool
  condition: (evt.type in (sendto, sendmsg) and evt.dir=< and (fd.net != "127.0.0.0/8" and not fd.snet in (rfc_1918_addresses)) and ((minerpool_http) or (minerpool_https) or (minerpool_other)))

- macro: trusted_images_query_miner_domain_dns
  condition: (container.image.repository in (docker.io/falcosecurity/falco, falcosecurity/falco))
  append: false

# The rule is disabled by default.
# Note: falco will send DNS request to resolve miner pool domain which may trigger alerts in your environment.
- rule: Detect outbound connections to common miner pool ports
  desc: Miners typically connect to miner pools on common ports.
  condition: net_miner_pool and not trusted_images_query_miner_domain_dns
  enabled: false
  output: Outbound connection to IP/Port flagged by cryptoioc.ch (command=%proc.cmdline port=%fd.rport ip=%fd.rip container=%container.info image=%container.image.repository)
  priority: CRITICAL
  tags: [network, mitre_execution]

- rule: Detect crypto miners using the Stratum protocol
  desc: Miners typically specify the mining pool to connect to with a URI that begins with 'stratum+tcp'
  condition: spawned_process and proc.cmdline contains "stratum+tcp"
  output: Possible miner running (command=%proc.cmdline container=%container.info image=%container.image.repository)
  priority: CRITICAL
  tags: [process, mitre_execution]

- list: k8s_client_binaries
  items: [docker, kubectl, crictl]

# Whitelist for known docker client binaries run inside container
# - k8s.gcr.io/fluentd-gcp-scaler in GCP/GKE
- macro: user_known_k8s_client_container
  condition: >
    (k8s.ns.name="kube-system" and container.image.repository=k8s.gcr.io/fluentd-gcp-scaler) or
    container.image.repository=mcr.microsoft.com/aks/hcp/hcp-tunnel-front

- macro: user_known_k8s_client_container_parens
  condition: (user_known_k8s_client_container)

- rule: The docker client is executed in a container
  desc: Detect a k8s client tool executed inside a container
  condition: spawned_process and container and not user_known_k8s_client_container_parens and proc.name in (k8s_client_binaries)
  output: "Docker or kubernetes client executed in container (user=%user.name user_loginuid=%user.loginuid %container.info parent=%proc.pname cmdline=%proc.cmdline image=%container.image.repository:%container.image.tag)"
  priority: WARNING
  tags: [container, mitre_execution]


# This rule is enabled by default. 
# If you want to disable it, modify the following macro.
- macro: consider_packet_socket_communication
  condition: (always_true)

- list: user_known_packet_socket_binaries
  items: []

- rule: Packet socket created in container
  desc: Detect new packet socket at the device driver (OSI Layer 2) level in a container. Packet socket could be used for ARP Spoofing and privilege escalation(CVE-2020-14386) by attacker.
  condition: evt.type=socket and evt.arg[0]=AF_PACKET and consider_packet_socket_communication and container and not proc.name in (user_known_packet_socket_binaries)
  output: Packet socket was created in a container (user=%user.name user_loginuid=%user.loginuid command=%proc.cmdline socket_info=%evt.args container_id=%container.id container_name=%container.name image=%container.image.repository:%container.image.tag)
  priority: NOTICE
  tags: [network, mitre_discovery]

# Change to (always_true) to enable rule 'Network connection outside local subnet'
- macro: enabled_rule_network_only_subnet
  condition: (never_true)

# Images that are allowed to have outbound traffic
- list: images_allow_network_outside_subnet
  items: []

# Namespaces where the rule is enforce
- list: namespace_scope_network_only_subnet
  items: []

- macro: network_local_subnet
  condition: >
    fd.rnet in (rfc_1918_addresses) or
    fd.ip = "0.0.0.0" or
    fd.net = "127.0.0.0/8"

# # How to test:
# # Change macro enabled_rule_network_only_subnet to condition: always_true
# # Add 'default' to namespace_scope_network_only_subnet
# # Run:
# kubectl run --generator=run-pod/v1 -n default -i --tty busybox --image=busybox --rm -- wget google.com -O /var/google.html
# # Check logs running

- rule: Network Connection outside Local Subnet
  desc: Detect traffic to image outside local subnet.
  condition: >
    enabled_rule_network_only_subnet and
    inbound_outbound and
    container and
    not network_local_subnet and
    k8s.ns.name in (namespace_scope_network_only_subnet)
  output: >
    Network connection outside local subnet
    (command=%proc.cmdline connection=%fd.name user=%user.name user_loginuid=%user.loginuid container_id=%container.id
     image=%container.image.repository namespace=%k8s.ns.name
     fd.rip.name=%fd.rip.name fd.lip.name=%fd.lip.name fd.cip.name=%fd.cip.name fd.sip.name=%fd.sip.name)
  priority: WARNING
  tags: [network]

- macro: allowed_port
  condition: (never_true)

- list: allowed_image
  items: [] # add image to monitor, i.e.: bitnami/nginx

- list: authorized_server_binaries
  items: []  # add binary to allow, i.e.: nginx

- list: authorized_server_port
  items: [] # add port to allow, i.e.: 80

# # How to test:
# kubectl run --image=nginx nginx-app --port=80 --env="DOMAIN=cluster"
# kubectl expose deployment nginx-app --port=80 --name=nginx-http --type=LoadBalancer
# # On minikube:
# minikube service nginx-http
# # On general K8s:
# kubectl get services
# kubectl cluster-info
# # Visit the Nginx service and port, should not fire.
# # Change rule to different port, then different process name, and test again that it fires.

- rule: Outbound or Inbound Traffic not to Authorized Server Process and Port
  desc: Detect traffic that is not to authorized server process and port.
  condition: >
    allowed_port and
    inbound_outbound and
    container and
    container.image.repository in (allowed_image) and
    not proc.name in (authorized_server_binary) and
    not fd.sport in (authorized_server_port)
  output: >
    Network connection outside authorized port and binary
    (command=%proc.cmdline connection=%fd.name user=%user.name user_loginuid=%user.loginuid container_id=%container.id
    image=%container.image.repository)
  priority: WARNING
  tags: [network]

- macro: user_known_stand_streams_redirect_activities
  condition: (never_true)

- rule: Redirect STDOUT/STDIN to Network Connection in Container
  desc: Detect redirecting stdout/stdin to network connection in container (potential reverse shell).
  condition: evt.type=dup and evt.dir=> and container and fd.num in (0, 1, 2) and fd.type in ("ipv4", "ipv6") and not user_known_stand_streams_redirect_activities
  output: >
    Redirect stdout/stdin to network connection (user=%user.name user_loginuid=%user.loginuid %container.info process=%proc.name parent=%proc.pname cmdline=%proc.cmdline terminal=%proc.tty container_id=%container.id image=%container.image.repository fd.name=%fd.name fd.num=%fd.num fd.type=%fd.type fd.sip=%fd.sip)
  priority: WARNING

# The two Container Drift rules below will fire when a new executable is created in a container.
# There are two ways to create executables - file is created with execution permissions or permissions change of existing file.
# We will use a new sysdig filter, is_open_exec, to find all files creations with execution permission, and will trace all chmods in a container.
# The use case we are targeting here is an attempt to execute code that was not shipped as part of a container (drift) -
# an activity that might be malicious or non-compliant.
# Two things to pay attention to:
#   1) In most cases, 'docker cp' will not be identified, but the assumption is that if an attacker gained access to the container runtime daemon, they are already privileged
#   2) Drift rules will be noisy in environments in which containers are built (e.g. docker build)
# These two rules are not enabled by default. Use `never_true` in macro condition to enable them.

- macro: user_known_container_drift_activities
  condition: (always_true)

- rule: Container Drift Detected (chmod)
  desc: New executable created in a container due to chmod
  condition: >
    chmod and
    consider_all_chmods and
    container and
    not runc_writing_exec_fifo and
    not runc_writing_var_lib_docker and
    not user_known_container_drift_activities and
    evt.rawres>=0 and
    ((evt.arg.mode contains "S_IXUSR") or
    (evt.arg.mode contains "S_IXGRP") or
    (evt.arg.mode contains "S_IXOTH"))
  output: Drift detected (chmod), new executable created in a container (user=%user.name user_loginuid=%user.loginuid command=%proc.cmdline filename=%evt.arg.filename name=%evt.arg.name mode=%evt.arg.mode event=%evt.type)
  priority: ERROR

# ****************************************************************************
# * "Container Drift Detected (open+create)" requires FALCO_ENGINE_VERSION 6 *
# ****************************************************************************
- rule: Container Drift Detected (open+create)
  desc: New executable created in a container due to open+create
  condition: >
    evt.type in (open,openat,creat) and
    evt.is_open_exec=true and
    container and
    not runc_writing_exec_fifo and
    not runc_writing_var_lib_docker and
    not user_known_container_drift_activities and
    evt.rawres>=0
  output: Drift detected (open+create), new executable created in a container (user=%user.name user_loginuid=%user.loginuid command=%proc.cmdline filename=%evt.arg.filename name=%evt.arg.name mode=%evt.arg.mode event=%evt.type)
  priority: ERROR

<<<<<<< HEAD
# find when a new kernel module is injected
- rule: Linux Kernel Module injection detected
  desc: It is very uncommon for kernel modules to be injected in running production instances, used rookits to obfuscate their behavior via kernel hooking 
  condition: evt.type=execve and proc.name=insmod
  output: Linux Kernel Module injection using insmod detected (user=%user.name user_loginuid=%user.loginuid parent_process=%proc.pname module=%proc.args)
  priority: WARNING
=======
- list: c2_server_ip_list
  items: []

- rule: Outbound Connection to C2 Servers
  desc: Detect outbound connection to command & control servers
  condition: outbound and fd.sip in (c2_server_ip_list)
  output: Outbound connection to C2 server (command=%proc.cmdline connection=%fd.name user=%user.name user_loginuid=%user.loginuid container_id=%container.id image=%container.image.repository)
  priority: WARNING
  tags: [network]
>>>>>>> 9ea195a0

# Application rules have moved to application_rules.yaml. Please look
# there if you want to enable them by adding to
# falco_rules.local.yaml.<|MERGE_RESOLUTION|>--- conflicted
+++ resolved
@@ -3031,14 +3031,17 @@
   output: Drift detected (open+create), new executable created in a container (user=%user.name user_loginuid=%user.loginuid command=%proc.cmdline filename=%evt.arg.filename name=%evt.arg.name mode=%evt.arg.mode event=%evt.type)
   priority: ERROR
 
-<<<<<<< HEAD
 # find when a new kernel module is injected
-- rule: Linux Kernel Module injection detected
-  desc: It is very uncommon for kernel modules to be injected in running production instances, used rookits to obfuscate their behavior via kernel hooking 
-  condition: evt.type=execve and proc.name=insmod
+
+- list: white_listed_modules
+  items: [""]
+- rule: Linux Kernel Module Injection Detected
+  desc: Detect kernel module was injected (from container).
+  condition: spawned_process and container and evt.type=execve and proc.name=insmod
   output: Linux Kernel Module injection using insmod detected (user=%user.name user_loginuid=%user.loginuid parent_process=%proc.pname module=%proc.args)
   priority: WARNING
-=======
+  tags: [process]
+
 - list: c2_server_ip_list
   items: []
 
@@ -3048,7 +3051,6 @@
   output: Outbound connection to C2 server (command=%proc.cmdline connection=%fd.name user=%user.name user_loginuid=%user.loginuid container_id=%container.id image=%container.image.repository)
   priority: WARNING
   tags: [network]
->>>>>>> 9ea195a0
 
 # Application rules have moved to application_rules.yaml. Please look
 # there if you want to enable them by adding to
