/*
Copyright (C) 2021 The Falco Authors.

Licensed under the Apache License, Version 2.0 (the "License");
you may not use this file except in compliance with the License.
You may obtain a copy of the License at

    http://www.apache.org/licenses/LICENSE-2.0

Unless required by applicable law or agreed to in writing, software
distributed under the License is distributed on an "AS IS" BASIS,
WITHOUT WARRANTIES OR CONDITIONS OF ANY KIND, either express or implied.
See the License for the specific language governing permissions and
limitations under the License.
*/

// The version of rules/filter fields/etc supported by this Falco
// engine.
#define FALCO_ENGINE_VERSION (11)

// This is the result of running "falco --list -N | sha256sum" and
// represents the fields supported by this version of Falco. It's used
// at build time to detect a changed set of fields.
<<<<<<< HEAD
#define FALCO_FIELDS_CHECKSUM "83215e538c2579ea7c60ee7c966371eae57cbf8c3ea5f4bce44dcf4429c3dbde"
=======
#define FALCO_FIELDS_CHECKSUM "4de812495f8529ac20bda2b9774462b15911a51df293d59fe9ccb6b922fdeb9d"
>>>>>>> 2ee0645f
<|MERGE_RESOLUTION|>--- conflicted
+++ resolved
@@ -21,8 +21,4 @@
 // This is the result of running "falco --list -N | sha256sum" and
 // represents the fields supported by this version of Falco. It's used
 // at build time to detect a changed set of fields.
-<<<<<<< HEAD
-#define FALCO_FIELDS_CHECKSUM "83215e538c2579ea7c60ee7c966371eae57cbf8c3ea5f4bce44dcf4429c3dbde"
-=======
 #define FALCO_FIELDS_CHECKSUM "4de812495f8529ac20bda2b9774462b15911a51df293d59fe9ccb6b922fdeb9d"
->>>>>>> 2ee0645f
