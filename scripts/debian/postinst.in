#!/bin/sh
#
# Copyright (C) 2019 The Falco Authors.
#
#
# Licensed under the Apache License, Version 2.0 (the "License");
# you may not use this file except in compliance with the License.
# You may obtain a copy of the License at
#
#     http://www.apache.org/licenses/LICENSE-2.0
#
# Unless required by applicable law or agreed to in writing, software
# distributed under the License is distributed on an "AS IS" BASIS,
# WITHOUT WARRANTIES OR CONDITIONS OF ANY KIND, either express or implied.
# See the License for the specific language governing permissions and
# limitations under the License.
#
set -e

DKMS_PACKAGE_NAME="@PACKAGE_NAME@"
DKMS_VERSION="@PROBE_VERSION@"
NAME="@PACKAGE_NAME@"

postinst_found=0

case "$1" in
	configure)
		for DKMS_POSTINST in /usr/lib/dkms/common.postinst /usr/share/$DKMS_PACKAGE_NAME/postinst; do
			if [ -f $DKMS_POSTINST ]; then
				$DKMS_POSTINST $DKMS_PACKAGE_NAME $DKMS_VERSION /usr/share/$DKMS_PACKAGE_NAME "" $2
				postinst_found=1
				break
			fi
		done
		if [ "$postinst_found" -eq 0 ]; then
			echo "ERROR: DKMS version is too old and $DKMS_PACKAGE_NAME was not"
			echo "built with legacy DKMS support."
			echo "You must either rebuild $DKMS_PACKAGE_NAME with legacy postinst"
			echo "support or upgrade DKMS to a more current version."
			exit 1
		fi
	;;
esac

<<<<<<< HEAD
if test "@CPACK_SYSTEMD_FOUND@" -eq 1 ; then
    # This will only remove masks created by d-s-h on package removal.
    deb-systemd-helper unmask @CPACK_PACKAGE_NAME@.service >/dev/null || true
    # was-enabled defaults to true, so new installations run enable.
    if deb-systemd-helper --quiet was-enabled @CPACK_PACKAGE_NAME@.service; then
        # Enables the unit on first installation, creates new
        # symlinks on upgrades if the unit file has changed.
        deb-systemd-helper enable @CPACK_PACKAGE_NAME@.service >/dev/null || true
    else
        # Update the statefile to add new symlinks (if any), which need to be
        # cleaned up on purge. Also remove old symlinks.
        deb-systemd-helper update-state @CPACK_PACKAGE_NAME@.service >/dev/null || true
    fi
    if [ -d /run/systemd/system ]; then
        systemctl --system daemon-reload >/dev/null || true
        deb-systemd-invoke start @CPACK_PACKAGE_NAME@.service >/dev/null || true
    fi
else
    if [ -x "/etc/init.d/$NAME" ]; then
	update-rc.d $NAME defaults >/dev/null
	invoke-rc.d $NAME start || exit $?
    fi
fi
=======
if [ -x "/etc/init.d/$NAME" ]; then
		update-rc.d $NAME defaults >/dev/null
fi
>>>>>>> b0f5e59f
<|MERGE_RESOLUTION|>--- conflicted
+++ resolved
@@ -42,7 +42,6 @@
 	;;
 esac
 
-<<<<<<< HEAD
 if test "@CPACK_SYSTEMD_FOUND@" -eq 1 ; then
     # This will only remove masks created by d-s-h on package removal.
     deb-systemd-helper unmask @CPACK_PACKAGE_NAME@.service >/dev/null || true
@@ -62,12 +61,7 @@
     fi
 else
     if [ -x "/etc/init.d/$NAME" ]; then
-	update-rc.d $NAME defaults >/dev/null
-	invoke-rc.d $NAME start || exit $?
+        update-rc.d $NAME defaults >/dev/null
+        invoke-rc.d $NAME start || exit $?
     fi
-fi
-=======
-if [ -x "/etc/init.d/$NAME" ]; then
-		update-rc.d $NAME defaults >/dev/null
-fi
->>>>>>> b0f5e59f
+fi